--- conflicted
+++ resolved
@@ -1,12 +1,9 @@
-<<<<<<< HEAD
 [submodule "libcypher-parser"]
 	path = libcypher-parser
 	url = https://github.com/cleishm/libcypher-parser.git
-=======
 [submodule "liblci"]
 	path = liblci
 	url = https://github.com/uiuc-hpc/LC.git
 [submodule "bliss"]
 	path = bliss
-	url = https://github.com/chenxuhao/bliss.git
->>>>>>> 19973d09
+	url = https://github.com/chenxuhao/bliss.git