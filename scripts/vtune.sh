--- conflicted
+++ resolved
@@ -4,15 +4,12 @@
 # run as:
 # threads="1 2 4 8 16" vtune.sh program ARGS
 
-<<<<<<< HEAD
 #threads=${threads:="1 5 10 15 20 25 30 35 40"};
-threads=${threads:="1 2 3 4 5 6 7 8 9 10 11 12 13 14 15"};
-=======
 TSTEP="5";
 tmax="40";
 threads=${threads:="1 `seq $TSTEP $TSTEP $TMAX`"};
 
->>>>>>> 380eb74b
+threads=${threads:="1 2 3 4 5 6 7 8 9 10 11 12 13 14 15"};
 prefix=$(basename $1); # assuming arg 1 is the path to the program being run
 
 scriptsDir=$(dirname $0)
