cmake_minimum_required(VERSION 3.13)

set(CMAKE_MODULE_PATH ${CMAKE_MODULE_PATH} "${CMAKE_SOURCE_DIR}/cmake/Modules/")
project(Galois)

include(GNUInstallDirs)

set(GALOIS_VERSION_MAJOR "5")
set(GALOIS_VERSION_MINOR "0")
set(GALOIS_VERSION_PATCH "0")
set(GALOIS_VERSION ${GALOIS_VERSION_MAJOR}.${GALOIS_VERSION_MINOR}.${GALOIS_VERSION_PATCH})
set(GALOIS_COPYRIGHT_YEAR "2018") # Also in COPYRIGHT

if(NOT CMAKE_BUILD_TYPE)
  message(STATUS "No build type selected, default to release")
  # cmake default flags with relwithdebinfo is -O2 -g
  # cmake default flags with release is -O3 -DNDEBUG
  set(CMAKE_BUILD_TYPE "Release")
endif()

###### Options (alternatively pass as options to cmake -DName=Value) ######
###### Distributed-heterogeneous features ######
set(ENABLE_DIST_GALOIS OFF CACHE BOOL "Enable distributed features")
set(ENABLE_HETERO_GALOIS OFF CACHE BOOL "Enable heterogeneous features")
set(USE_LCI OFF CACHE BOOL "Use LCI network runtime instead of MPI")
set(USE_BARE_MPI OFF CACHE BOOL "Use MPI directly (no dedicated network-runtime thread)")
set(CUDA_CAPABILITY "3.7,6.1" CACHE STRING "Comma-separated CUDA capability version numbers")
set(REPORT_COMM_STATS OFF CACHE BOOL "Report more detailed statistics of communication")
set(REPORT_PER_ROUND_STATS OFF CACHE BOOL "Report statistics of each round of execution")
set(NUM_TEST_GPUS "0" CACHE STRING "Number of test GPUs to use (on a single machine) for running the tests.")
###### General features ######
set(USE_GPROF OFF CACHE BOOL "Enable GCC profiling")
set(USE_VTUNE OFF CACHE BOOL "Use VTune for profiling")
set(USE_PAPI OFF CACHE BOOL "Use PAPI counters for profiling")
set(USE_HPCTK OFF CACHE BOOL "Use HPCToolKit for profiling")
set(USE_STRICT_CONFIG OFF CACHE BOOL "Instead of falling back gracefully, fail")
set(USE_LONGJMP_ABORT ON CACHE BOOL "Use longjmp instead of exceptions to signal aborts")
set(USE_SANITIZER OFF CACHE BOOL "Use address and memory sanatizer")
set(INSTALL_APPS OFF CACHE BOOL "Install apps as well as library")
set(SKIP_COMPILE_APPS OFF CACHE BOOL "Skip compilation of applications using Galois library")
set(GRAPH_LOCATION "" CACHE PATH "Location of inputs for tests if downloaded/stored separately.")
set(CXX_CLANG_TIDY "" CACHE STRING "Semi-colon list specifying clang-tidy command and arguments")
set(CMAKE_CXX_COMPILER_LAUNCHER "" CACHE STRING "Semi-colon list specifying command to wrap compiler invocations (e.g., ccache)")
set(USE_ARCH native CACHE STRING "Optimize for a specific processor architecture ('none' to disable)")

# This option is automatically handled by CMake.
# It makes add_library build a shared lib unless STATIC is explicitly specified.
# Putting this here is mostly just a placeholder so people know it's an option.
# Currently this is really only intended to change anything for the libgalois_shmem target.
set(BUILD_SHARED_LIBS OFF CACHE BOOL "Build shared libraries")

if(WIN32 AND NOT CYGWIN)
  set(DEFAULT_INSTALL_CMAKE_DIR "${CMAKE_INSTALL_PREFIX}/CMake")
else()
  set(DEFAULT_INSTALL_CMAKE_DIR "${CMAKE_INSTALL_LIBDIR}/CMake/Galois")
endif()

set(INSTALL_CMAKE_DIR "${DEFAULT_INSTALL_CMAKE_DIR}" CACHE PATH "Installation directory for CMake files")
# Make relative path absolute
if(NOT IS_ABSOLUTE "${INSTALL_CMAKE_DIR}")
  set(INSTALL_CMAKE_DIR "${CMAKE_INSTALL_PREFIX}/${INSTALL_CMAKE_DIR}")
endif()

file(RELATIVE_PATH RELATIVE_INCLUDE_FROM_INSTALL_PREFIX "${CMAKE_INSTALL_PREFIX}" "${CMAKE_INSTALL_FULL_INCLUDEDIR}")
file(RELATIVE_PATH RELATIVE_LIB_FROM_INSTALL_PREFIX "${CMAKE_INSTALL_PREFIX}" "${CMAKE_INSTALL_FULL_LIBDIR}")
file(RELATIVE_PATH RELATIVE_BIN_FROM_INSTALL_PREFIX "${CMAKE_INSTALL_PREFIX}" "${CMAKE_INSTALL_FULL_BINDIR}")

# Enable iss specific options; should be OFF in the general release; all guarded by USE_EXP
set(USE_EXP OFF CACHE BOOL "Use experimental features")
set(USE_DIST_EXP OFF CACHE BOOL "Use experimental features in distributed branch")
set(USE_HTM OFF CACHE BOOL "Use HTM")
set(USE_PROF OFF CACHE BOOL "Use profiling specific features")
set(USE_EMBEDDED_REVISION ON CACHE BOOL "Embed revision numbers")

# Enable cross compilation for specific architectures: For eg. -march=knl for knl architecture
set(USE_ARCH native CACHE STRING "Use specific architecture for cross compilation (Default : native)")

set(NUM_TEST_THREADS "" CACHE STRING "Maximum number of threads to use when running tests (default: number of physical cores)")

if(NOT NUM_TEST_THREADS)
  cmake_host_system_information(RESULT NUM_TEST_THREADS QUERY NUMBER_OF_PHYSICAL_CORES)
endif()
if(NUM_TEST_THREADS LESS_EQUAL 0)
  set(NUM_TEST_THREADS 1)
endif()

if(ENABLE_HETERO_GALOIS)
  set(USE_ARCH none)
endif()

###### Configure (users don't need to go beyond here) ######

# Enable testing and ctest integration
include(CTest)

###### Configure compiler ######

# generate compile_commands.json
set(CMAKE_EXPORT_COMPILE_COMMANDS ON)

<<<<<<< HEAD
set(CMAKE_CXX_STANDARD 17)
set(CMAKE_CXX_STANDARD_REQUIRED ON)
set(CMAKE_CXX_EXTENSIONS OFF) #...without compiler extensions like gnu++11
set(CMAKE_POSITION_INDEPENDENT_CODE ON)

if(NOT "$ENV{GCC_BIN}" STREQUAL "")
  # Preserve captured environment variable during reconfiguration
  set(CXX_TOOLCHAIN "$ENV{GCC_BIN}" CACHE STRING "GCC Toolchain")
endif()

# Always include debug info and aggressive warnings
add_compile_options("$<$<COMPILE_LANGUAGE:CXX>:-g;-Wall;-Wextra;-Werror>")

# GCC
if(CMAKE_CXX_COMPILER_ID MATCHES "GNU")
  execute_process(COMMAND ${CMAKE_CXX_COMPILER} -dumpversion
    OUTPUT_VARIABLE CXX_VERSION)
  if(CXX_VERSION VERSION_LESS 9.0)
    message(FATAL_ERROR "GCC must be 9.0 or higher")
  endif()

  # Avoid warnings from boost::counting_iterator
  add_compile_options("$<$<COMPILE_LANGUAGE:CXX>:-Wno-deprecated-copy>")
  # Avoid warnings from openmpi
  add_compile_options("$<$<COMPILE_LANGUAGE:CXX>:-Wno-cast-function-type>")
  # Removing unused parameters conflicts with readability rules
  add_compile_options("$<$<COMPILE_LANGUAGE:CXX>:-Wno-unused-parameter>")
endif()

# Clang
if(CMAKE_CXX_COMPILER_ID MATCHES "Clang")
  # Some apps break with -O3 on recent clang versions.
  # Tracking that down is a work in progress, so for the current release,
  # only use -O2 with clang.
  if("${CMAKE_BUILD_TYPE}" STREQUAL "Release")
    add_compile_options(-O2)
  endif()

  if(CXX_TOOLCHAIN)
    add_compile_options("$<$<COMPILE_LANGUAGE:CXX>:-gcc-toolchain ${CXX_TOOLCHAIN}/..>")
  else()
    message(STATUS "Using default GCC toolchain; set environment variable GCC_BIN to override")
  endif()
  
  add_compile_options("$<$<COMPILE_LANGUAGE:CXX>:-fcolor-diagnostics;-Wno-unused-parameter>")
endif()

# ICC
if(CMAKE_CXX_COMPILER_ID MATCHES "Intel")
  execute_process(COMMAND ${CMAKE_CXX_COMPILER} -dumpversion
                  OUTPUT_VARIABLE ICC_VERSION)
  if(ICC_VERSION VERSION_LESS 16.0)
    message(FATAL_ERROR "ICC must be 16.0 or higher; found: ${ICC_VERSION} instead")
  endif()
  add_compile_options("$<$<COMPILE_LANGUAGE:CXX>:-wd68;-wd981;-wd383;-wd869;-wd2196;-wd279;-wd2504;-wd2943;-wd32013;-wd3373>")

  if(CXX_TOOLCHAIN)
    add_compile_options("$<$<COMPILE_LANGUAGE:CXX>:-gxx-name=${CXX_TOOLCHAIN}/g++>")
  else()
    message(STATUS "Using default GCC toolchain; set environment variable GCC_BIN to override")
=======
# ICC
if(CMAKE_CXX_COMPILER_ID MATCHES "Intel")
  if(CMAKE_CXX_COMPILER_VERSION VERSION_LESS 19.0.1)
    message(FATAL_ERROR "icpc must be 19.0.1 or higher. Found ${ICC_VERSION}.")
  endif()
  set(CMAKE_CXX_FLAGS "${CMAKE_CXX_FLAGS} -wd68 -wd981 -wd383 -wd869 -wd2196 -wd279 -wd2504 -wd2943 -wd32013 -wd3373")
endif()

# Clang
if(CMAKE_CXX_COMPILER_ID MATCHES "Clang")
  if(CMAKE_CXX_COMPILER_VERSION VERSION_LESS 7)
    message(FATAL_ERROR "clang must be version 7 or higher. Found ${CMAKE_CXX_COMPILER_VERSION}.")
>>>>>>> 22cfdb82
  endif()
endif()

if(CYGWIN)
  message(STATUS "On Cygwin")
<<<<<<< HEAD
  add_definitions(-U__STRICT_ANSI__)
=======
  set(CMAKE_CXX_FLAGS "${CMAKE_CXX_FLAGS} -U__STRICT_ANSI__")
endif()

# check for incompatible GCC
if(CMAKE_CXX_COMPILER_ID MATCHES "GNU")
  if(CMAKE_CXX_COMPILER_VERSION VERSION_LESS 7)
    message(FATAL_ERROR "gcc must be version 7 or higher. Found ${CMAKE_CXX_COMPILER_VERSION}.")
  endif()
>>>>>>> 22cfdb82
endif()

# Enable architecture-specific optimizations
include(CheckArchFlags)
if(ARCH_FLAGS_FOUND)
  add_compile_options("$<$<COMPILE_LANGUAGE:CXX>:${ARCH_CXX_FLAGS}>")
  add_compile_options("$<$<COMPILE_LANGUAGE:C>:${ARCH_C_FLAGS}>")
  add_link_options(${ARCH_LINK_FLAGS})
endif()

# GNU profiling
if(USE_GPROF)
  add_compile_options(-pg)
  add_link_options(-pg)
endif(USE_GPROF)

if(USE_SANITIZER)
  add_compile_options("$<$<COMPILE_LANGUAGE:CXX>:-fsanitize=address;-fno-omit-frame-pointer;-fno-optimize-sibling-calls>")
endif()

if(CXX_CLANG_TIDY)
  set(CMAKE_CXX_CLANG_TIDY ${CXX_CLANG_TIDY} "-header-filter=.*${CMAKE_SOURCE_DIR}.*")
  # Ignore warning flags intended for the CXX program. This only works because
  # the two compilers we care about, clang and gcc, both understand
  # -Wno-unknown-warning-option.
  add_compile_options("$<$<COMPILE_LANGUAGE:CXX>:-Wno-unknown-warning-option>")
endif()

add_definitions(-DGALOIS_VERSION_MAJOR=${GALOIS_VERSION_MAJOR})
add_definitions(-DGALOIS_VERSION_MINOR=${GALOIS_VERSION_MINOR})
add_definitions(-DGALOIS_VERSION_PATCH=${GALOIS_VERSION_PATCH})
add_definitions(-DGALOIS_VERSION=${GALOIS_VERSION_MAJOR}.${GALOIS_VERSION_MINOR}.${GALOIS_VERSION_PATCH})
add_definitions(-DGALOIS_COPYRIGHT_YEAR=${GALOIS_COPYRIGHT_YEAR})

###### Configure features ######

# Distributed-heterogeneous features
if(ENABLE_HETERO_GALOIS)
  set(ENABLE_DIST_GALOIS ON)
endif()

if(ENABLE_DIST_GALOIS)
  add_definitions(-DGALOIS_USE_DIST)
  find_package(MPI REQUIRED) # required even if USE_LCI

  if (USE_LCI)
    add_definitions(-DGALOIS_USE_LWCI)
    set(LWCI_ROOT "${CMAKE_SOURCE_DIR}/liblci")
    set(LWCI_INCLUDE "${LWCI_ROOT}/include")
    set(LWCI_LIBRARY "${LWCI_ROOT}/liblci.a")
    add_custom_command(
      OUTPUT ${LWCI_LIBRARY}
      COMMAND make -C ${LWCI_ROOT}
    )
    add_custom_target(lci DEPENDS ${LWCI_LIBRARY})
  endif(USE_LCI)

  if(ENABLE_HETERO_GALOIS)
    enable_language(CUDA)

    string(REPLACE "." "" GENCODES ${CUDA_CAPABILITY})
    string(REPLACE "," ";" GENCODES ${GENCODES})
    foreach(GENCODE ${GENCODES})
      add_compile_options("$<$<COMPILE_LANGUAGE:CUDA>:-gencode=arch=compute_${GENCODE},code=sm_${GENCODE}>")
    endforeach()

    include_directories("$<$<BUILD_INTERFACE:$<COMPILE_LANGUAGE:CUDA>>:${CMAKE_SOURCE_DIR}/libgpu/include>")
    include_directories("$<$<BUILD_INTERFACE:$<COMPILE_LANGUAGE:CXX>>:${CMAKE_SOURCE_DIR}/libgpu/include>")

    # MGPU v1.1
    set(MGPU_ROOT "${CMAKE_SOURCE_DIR}/libgpu/moderngpu") # only required headers
    include_directories("$<$<BUILD_INTERFACE:$<COMPILE_LANGUAGE:CUDA>>:${MGPU_ROOT}/include>")
    include_directories("$<$<BUILD_INTERFACE:$<COMPILE_LANGUAGE:CXX>>:${MGPU_ROOT}/include>")

    # CUB v1.6.4
    set(CUB_ROOT "${CMAKE_SOURCE_DIR}/libgpu/cub") # only required headers
    include_directories("$<$<BUILD_INTERFACE:$<COMPILE_LANGUAGE:CUDA>>:${CUB_ROOT}>")
    include_directories("$<$<BUILD_INTERFACE:$<COMPILE_LANGUAGE:CXX>>:${CUB_ROOT}>")

  endif(ENABLE_HETERO_GALOIS)
endif(ENABLE_DIST_GALOIS)

# Experimental features
if(USE_EXP)
  set(USE_VTUNE ON)
  set(USE_PAPI ON)
  add_definitions(-DGALOIS_USE_EXP)
  include_directories("libgalois/experimental/include")
  if(ENABLE_DIST_GALOIS)
    include_directories("libgluon/experimental/include")
  endif()

  find_package(OpenMP)
  if(OPENMP_FOUND)
    add_compile_options("$<$<COMPILE_LANGUAGE:CXX>:${OpenMP_CXX_FLAGS}>")
    add_compile_options("$<$<COMPILE_LANGUAGE:C>:${OpenMP_CXX_FLAGS}>")
  endif()

  find_package(TBB)
  if(TBB_FOUND)
    include_directories(${TBB_INCLUDE_DIRS})
  endif()

  find_package(CBLAS)
  if(CBLAS_FOUND)
    include_directories(${BLAS_INCLUDE_DIRS})
  endif()

  if(USE_PROF)
    add_definitions(-DGALOIS_USE_PROF)
  endif()

  if(USE_EMBEDDED_REVISION)
    include(GetGitVersion)
    set(GALOIS_USE_EMBEDDED_REVISION on)
  endif()

  if(USE_HTM)
    if(CMAKE_CXX_COMPILER_ID MATCHES "XL")
      add_compile_options("$<$<COMPILE_LANGUAGE:CXX>:-qtm;-qsmp=speculative>")
      set(GALOIS_USE_HTM on)
      set(GALOIS_USE_SEQ_ONLY on)
      set(USE_LONGJMP_ABORT on)
    else()
      message(FATAL_ERROR "Hardware transactional memory not supported")
    endif()
  endif()

endif()

if(USE_VTUNE)
  set(VTune_ROOT /opt/intel/vtune_amplifier)
  find_package(VTune)
  message(STATUS "VTUNE: ${VTune_INCLUDE_DIRS}")

  if (VTune_FOUND)
    include_directories(${VTune_INCLUDE_DIRS})
    add_definitions(-DGALOIS_USE_VTUNE)
  else()
    message(WARNING "VTune not found")
  endif()
endif()

if(USE_PAPI)
  if (PAPI_ROOT STREQUAL "")
    set(PAPI_ROOT /usr)
  endif()
  find_package(PAPI)
  message(STATUS "PAPI: ${PAPI_INCLUDE_DIRS}")

  if (PAPI_FOUND)
    include_directories(${PAPI_INCLUDE_DIRS})
    add_definitions(-DGALOIS_USE_PAPI)
  else()
    message(WARNING "PAPI not found")
  endif()
endif()

# PThreads
find_package(Threads REQUIRED)

include(CheckMmap)

# HugePages
include(CheckHugePages)
if(NOT HAVE_HUGEPAGES AND USE_STRICT_CONFIG)
  message(FATAL_ERROR "Need huge pages")
endif()

# Longjmp
if(USE_LONGJMP_ABORT)
  add_definitions(-DGALOIS_USE_LONGJMP_ABORT)
endif()

# Boost
set(Boost_ADDITIONAL_VERSIONS "1.58.0" "1.60.0" "1.61.0" "1.62.0")
if(NOT "$ENV{BOOST_DIR}" STREQUAL "")
  set(BOOST_ROOT $ENV{BOOST_DIR})
endif()
find_package(Boost 1.58.0 REQUIRED COMPONENTS serialization iostreams)
include_directories(${Boost_INCLUDE_DIRS})

include(CheckEndian)

###### Build Hacks ######

add_definitions(-D__STDC_LIMIT_MACROS)
add_definitions(-D__STDC_CONSTANT_MACROS)

###### Test Inputs ######

if(GRAPH_LOCATION)
  MESSAGE(STATUS "Using graph location ${GRAPH_LOCATION}")
  set(BASEINPUT "${GRAPH_LOCATION}/small_inputs")
else()
  add_subdirectory(inputs)
  set(BASEINPUT ${CMAKE_BINARY_DIR}/inputs/small_inputs)
  MESSAGE(STATUS "Use 'make input' to download inputs in the build directory")
endif()

###### Global Functions ######

function(add_test_scale type app)
  set(options NOT_QUICK)
  set(one_value_args)
  set(multi_value_args REQUIRES COMMAND_PREFIX)
  cmake_parse_arguments(X "${options}" "${one_value_args}" "${multi_value_args}" ${ARGN})

  set(threads)
  set(thr 1)
  while (${thr} LESS ${NUM_TEST_THREADS})
    list(APPEND threads ${thr})
    math(EXPR thr "${thr} * 2")
  endwhile()
  if (NOT ${thr} EQUAL ${NUM_TEST_THREADS})
    list(APPEND threads ${NUM_TEST_THREADS})
  endif()

  foreach (thr ${threads})
    set(name run-${type}-${app}-${thr})
    add_test(NAME ${name} COMMAND ${app} ${X_UNPARSED_ARGUMENTS} -t ${thr})
    if (NOT ${X_NOT_QUICK})
      # Allow parallel tests
      set_tests_properties(${name}
        PROPERTIES ENVIRONMENT GALOIS_DO_NOT_BIND_THREADS=1 LABELS quick)
    endif()
  endforeach()
endfunction(add_test_scale)

function(add_test_unit)
  set(options)
  set(one_value_args ADD_TARGET)
  set(multi_value_args REQUIRES COMMAND_PREFIX)
  cmake_parse_arguments(X "${options}" "${one_value_args}" "${multi_value_args}" ${ARGN})

  if(NOT ${APP_ADD_TARGET})
    message(FATAL_ERROR "Missing required option ADD_TARGET to add_test_unit")
  endif()

  foreach(required ${X_REQUIRES})
    if(${${required}} MATCHES "TRUE")
    else()
      message(STATUS "NOT compiling ${name} (missing: ${required})")
      return()
    endif()
  endforeach()


  set(name ${X_ADD_TARGET})
  set(test_name unit-${name})

  add_executable(${test_name} ${name}.cpp)
  link_app(${test_name})

  set(commandline ${X_COMMAND_PREFIX})
  list(APPEND commandline "$<TARGET_FILE:${test_name}>")
  list(APPEND commandline ${X_UNPARSED_ARGUMENTS})

  add_test(NAME ${test_name} COMMAND ${commandline})

  # Allow parallel tests
  set_tests_properties(${test_name}
    PROPERTIES
      ENVIRONMENT GALOIS_DO_NOT_BIND_THREADS=1
      LABELS quick
    )
endfunction()

function(link_app name)
  if (ARGN)
    target_link_libraries(${name} ${ARGN})
  endif()
  target_link_libraries(${name} lonestar)
  target_link_libraries(${name} galois_shmem)
  target_link_libraries(${name} gllvm)
  target_link_libraries(${name} ${CMAKE_THREAD_LIBS_INIT})

  if(VTune_FOUND)
    target_link_libraries(${name} ${VTune_LIBRARIES})
  endif()

  if(PAPI_FOUND)
    target_link_libraries(${name} ${PAPI_LIBRARIES})
  endif()

endfunction()

# TODO: separate out shared and dist libraries to link
# one way to go about it is to create two functions
function(app name)
  set(options)
  set(one_value_args)
  set(multi_value_args REQUIRES EXTLIBS)
  cmake_parse_arguments(APP "${options}" "${one_value_args}" "${multi_value_args}" ${ARGN})

  foreach(required ${APP_REQUIRES})
    if(${${required}} MATCHES "TRUE")
    else()
      message(STATUS "NOT compiling ${name} (missing: ${required})")
      return()
    endif()
  endforeach()

  add_executable(${name} ${APP_UNPARSED_ARGUMENTS})
  link_app(${name} ${APP_EXTLIBS})

  if(INSTALL_APPS)
    install(TARGETS ${name} DESTINATION bin)
  endif()
endfunction(app)

###### Source finding ######
#include_directories(include)

add_subdirectory(libtsuba)
add_subdirectory(libllvm)
add_subdirectory(libgalois)
if(ENABLE_DIST_GALOIS)
  add_subdirectory(libdist)
  add_subdirectory(libcusp)
  add_subdirectory(libgluon)
  if(ENABLE_HETERO_GALOIS)
    add_subdirectory(libgpu)
  endif(ENABLE_HETERO_GALOIS)
endif(ENABLE_DIST_GALOIS)
add_subdirectory(tools)
add_subdirectory(scripts)

if(NOT SKIP_COMPILE_APPS)
  add_subdirectory(lonestar)
  if(ENABLE_DIST_GALOIS)
    add_subdirectory(lonestardist)
  endif(ENABLE_DIST_GALOIS)
  add_subdirectory(test)
#  add_subdirectory(toolkit_ml)

  if(USE_DIST_EXP)
    if(ENABLE_DIST_GALOIS)
      add_subdirectory(lonestardist/experimental)
      add_subdirectory(lonestardist/experimental/resilience)
      add_subdirectory(lonestardist/experimental/on_demand)
    endif(ENABLE_DIST_GALOIS)
  endif(USE_DIST_EXP)
  if(USE_EXP)
    add_subdirectory(lonestar/experimental)
  endif(USE_EXP)
endif()

###### Documentation ######
find_package(Doxygen)
if(DOXYGEN_FOUND)
  #TODO: double check the list of directories here
  set(DOXYFILE_SOURCE_DIR "${CMAKE_CURRENT_SOURCE_DIR}/docs\" \"${CMAKE_CURRENT_SOURCE_DIR}/libcusp\" \"${CMAKE_CURRENT_SOURCE_DIR}/libdist\" \"${CMAKE_CURRENT_SOURCE_DIR}/libgalois\" \"${CMAKE_CURRENT_SOURCE_DIR}/libgluon")
  configure_file(${CMAKE_CURRENT_SOURCE_DIR}/Doxyfile.in
     ${CMAKE_CURRENT_BINARY_DIR}/Doxyfile.in @ONLY)
  add_custom_target(doc ${DOXYGEN_EXECUTABLE}
     ${CMAKE_CURRENT_BINARY_DIR}/Doxyfile.in WORKING_DIRECTORY
     ${CMAKE_CURRENT_BINARY_DIR})
endif()

###### Distribution ######
include(InstallRequiredSystemLibraries)
set(CPACK_GENERATOR "TGZ")
set(CPACK_RESOURCE_FILE_LICENSE "${CMAKE_CURRENT_SOURCE_DIR}/COPYRIGHT")
set(CPACK_RESOURCE_FILE_README "${CMAKE_CURRENT_SOURCE_DIR}/README.md")
set(CPACK_PACKAGE_VERSION_MAJOR ${GALOIS_VERSION_MAJOR})
set(CPACK_PACKAGE_VERSION_MINOR ${GALOIS_VERSION_MINOR})
set(CPACK_PACKAGE_VERSION_PATCH ${GALOIS_VERSION_PATCH})
include(CPack)

###### Installation ######

# Galois compiler definitions
set(galois_defs)
set(galois_options)
get_directory_property(defs DIRECTORY "${PROJECT_SOURCE_DIR}" COMPILE_DEFINITIONS)
foreach(d ${defs})
  set(galois_defs "${galois_defs} -D${d}")
endforeach()
get_directory_property(defs DIRECTORY "${PROJECT_SOURCE_DIR}" COMPILE_DEFINITIONS_${CMAKE_BUILD_TYPE})
foreach(d ${defs})
  set(galois_defs "${galois_defs} -D${d}")
endforeach()
string(TOUPPER ${CMAKE_BUILD_TYPE} upper_build_type)
set(GALOIS_FLAGS "${galois_defs} ${CMAKE_CXX_FLAGS} ${CMAKE_CXX_FLAGS_${upper_build_type}}")
set(GALOIS_CXX_COMPILER "${CMAKE_CXX_COMPILER}")

file(RELATIVE_PATH PATH_FROM_INSTALLED_CMAKE_FILE_TO_PREFIX "${INSTALL_CMAKE_DIR}" "${CMAKE_INSTALL_PREFIX}")

# Generate appropriate CMake files for installation and build trees
configure_file("${PROJECT_SOURCE_DIR}/cmake/Modules/GaloisConfig.cmake.in"
  "${PROJECT_BINARY_DIR}${CMAKE_FILES_DIRECTORY}/GaloisConfig.cmake" @ONLY)
configure_file("${PROJECT_SOURCE_DIR}/cmake/Modules/GaloisConfigVersion.cmake.in"
  "${PROJECT_BINARY_DIR}${CMAKE_FILES_DIRECTORY}/GaloisConfigVersion.cmake" @ONLY)
install(FILES
  "${PROJECT_BINARY_DIR}${CMAKE_FILES_DIRECTORY}/GaloisConfig.cmake"
  "${PROJECT_BINARY_DIR}${CMAKE_FILES_DIRECTORY}/GaloisConfigVersion.cmake"
  DESTINATION "${INSTALL_CMAKE_DIR}" COMPONENT dev)
install(EXPORT GaloisTargets DESTINATION "${INSTALL_CMAKE_DIR}" COMPONENT dev)<|MERGE_RESOLUTION|>--- conflicted
+++ resolved
@@ -98,26 +98,18 @@
 # generate compile_commands.json
 set(CMAKE_EXPORT_COMPILE_COMMANDS ON)
 
-<<<<<<< HEAD
 set(CMAKE_CXX_STANDARD 17)
 set(CMAKE_CXX_STANDARD_REQUIRED ON)
 set(CMAKE_CXX_EXTENSIONS OFF) #...without compiler extensions like gnu++11
 set(CMAKE_POSITION_INDEPENDENT_CODE ON)
 
-if(NOT "$ENV{GCC_BIN}" STREQUAL "")
-  # Preserve captured environment variable during reconfiguration
-  set(CXX_TOOLCHAIN "$ENV{GCC_BIN}" CACHE STRING "GCC Toolchain")
-endif()
-
 # Always include debug info and aggressive warnings
 add_compile_options("$<$<COMPILE_LANGUAGE:CXX>:-g;-Wall;-Wextra;-Werror>")
 
 # GCC
 if(CMAKE_CXX_COMPILER_ID MATCHES "GNU")
-  execute_process(COMMAND ${CMAKE_CXX_COMPILER} -dumpversion
-    OUTPUT_VARIABLE CXX_VERSION)
-  if(CXX_VERSION VERSION_LESS 9.0)
-    message(FATAL_ERROR "GCC must be 9.0 or higher")
+  if(CMAKE_CXX_COMPILER_VERSION VERSION_LESS 7)
+    message(FATAL_ERROR "gcc must be version 7 or higher. Found ${CMAKE_CXX_COMPILER_VERSION}.")
   endif()
 
   # Avoid warnings from boost::counting_iterator
@@ -130,66 +122,26 @@
 
 # Clang
 if(CMAKE_CXX_COMPILER_ID MATCHES "Clang")
-  # Some apps break with -O3 on recent clang versions.
-  # Tracking that down is a work in progress, so for the current release,
-  # only use -O2 with clang.
-  if("${CMAKE_BUILD_TYPE}" STREQUAL "Release")
-    add_compile_options(-O2)
-  endif()
-
-  if(CXX_TOOLCHAIN)
-    add_compile_options("$<$<COMPILE_LANGUAGE:CXX>:-gcc-toolchain ${CXX_TOOLCHAIN}/..>")
-  else()
-    message(STATUS "Using default GCC toolchain; set environment variable GCC_BIN to override")
-  endif()
-  
-  add_compile_options("$<$<COMPILE_LANGUAGE:CXX>:-fcolor-diagnostics;-Wno-unused-parameter>")
-endif()
-
-# ICC
-if(CMAKE_CXX_COMPILER_ID MATCHES "Intel")
-  execute_process(COMMAND ${CMAKE_CXX_COMPILER} -dumpversion
-                  OUTPUT_VARIABLE ICC_VERSION)
-  if(ICC_VERSION VERSION_LESS 16.0)
-    message(FATAL_ERROR "ICC must be 16.0 or higher; found: ${ICC_VERSION} instead")
-  endif()
-  add_compile_options("$<$<COMPILE_LANGUAGE:CXX>:-wd68;-wd981;-wd383;-wd869;-wd2196;-wd279;-wd2504;-wd2943;-wd32013;-wd3373>")
-
-  if(CXX_TOOLCHAIN)
-    add_compile_options("$<$<COMPILE_LANGUAGE:CXX>:-gxx-name=${CXX_TOOLCHAIN}/g++>")
-  else()
-    message(STATUS "Using default GCC toolchain; set environment variable GCC_BIN to override")
-=======
+  if(CMAKE_CXX_COMPILER_VERSION VERSION_LESS 7)
+    message(FATAL_ERROR "clang must be version 7 or higher. Found ${CMAKE_CXX_COMPILER_VERSION}.")
+  endif()
+
+  add_compile_options("$<$<COMPILE_LANGUAGE:CXX>:-Wno-unused-parameter>")
+endif()
+
 # ICC
 if(CMAKE_CXX_COMPILER_ID MATCHES "Intel")
   if(CMAKE_CXX_COMPILER_VERSION VERSION_LESS 19.0.1)
-    message(FATAL_ERROR "icpc must be 19.0.1 or higher. Found ${ICC_VERSION}.")
-  endif()
-  set(CMAKE_CXX_FLAGS "${CMAKE_CXX_FLAGS} -wd68 -wd981 -wd383 -wd869 -wd2196 -wd279 -wd2504 -wd2943 -wd32013 -wd3373")
-endif()
-
-# Clang
-if(CMAKE_CXX_COMPILER_ID MATCHES "Clang")
-  if(CMAKE_CXX_COMPILER_VERSION VERSION_LESS 7)
-    message(FATAL_ERROR "clang must be version 7 or higher. Found ${CMAKE_CXX_COMPILER_VERSION}.")
->>>>>>> 22cfdb82
-  endif()
-endif()
+    message(FATAL_ERROR "icpc must be 19.0.1 or higher. Found ${CMAKE_CXX_COMPILER_VERSION}.")
+  endif()
+
+  add_compile_options("$<$<COMPILE_LANGUAGE:CXX>:-wd68;-wd981;-wd383;-wd869;-wd2196;-wd279;-wd2504;-wd2943;-wd32013;-wd3373>")
+endif()
+
 
 if(CYGWIN)
   message(STATUS "On Cygwin")
-<<<<<<< HEAD
   add_definitions(-U__STRICT_ANSI__)
-=======
-  set(CMAKE_CXX_FLAGS "${CMAKE_CXX_FLAGS} -U__STRICT_ANSI__")
-endif()
-
-# check for incompatible GCC
-if(CMAKE_CXX_COMPILER_ID MATCHES "GNU")
-  if(CMAKE_CXX_COMPILER_VERSION VERSION_LESS 7)
-    message(FATAL_ERROR "gcc must be version 7 or higher. Found ${CMAKE_CXX_COMPILER_VERSION}.")
-  endif()
->>>>>>> 22cfdb82
 endif()
 
 # Enable architecture-specific optimizations
