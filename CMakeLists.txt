cmake_minimum_required(VERSION 3.13)

project(Galois)

list(APPEND CMAKE_MODULE_PATH "${CMAKE_CURRENT_SOURCE_DIR}/cmake/Modules")

include(GNUInstallDirs)

file(STRINGS config/version.txt GALOIS_VERSION)
string(REGEX REPLACE "[ \t\n]" "" GALOIS_VERSION ${GALOIS_VERSION})
string(REGEX REPLACE "([0-9]+)\\.([0-9]+)\\.([0-9]+)" "\\1" GALOIS_VERSION_MAJOR ${GALOIS_VERSION})
string(REGEX REPLACE "([0-9]+)\\.([0-9]+)\\.([0-9]+)" "\\2" GALOIS_VERSION_MINOR ${GALOIS_VERSION})
string(REGEX REPLACE "([0-9]+)\\.([0-9]+)\\.([0-9]+)" "\\3" GALOIS_VERSION_PATCH ${GALOIS_VERSION})
set(GALOIS_COPYRIGHT_YEAR "2018") # Also in COPYRIGHT

if(NOT CMAKE_BUILD_TYPE)
  message(STATUS "No build type selected, default to Release")
  # cmake default flags with relwithdebinfo is -O2 -g
  # cmake default flags with release is -O3 -DNDEBUG
  set(CMAKE_BUILD_TYPE "Release")
endif()

###### Options (alternatively pass as options to cmake -DName=Value) ######
###### Distributed-heterogeneous features ######
set(GALOIS_ENABLE_DIST OFF CACHE BOOL "Enable distributed features")
<<<<<<< HEAD
set(GALOIS_ENABLE_GPU OFF CACHE BOOL "Enable heterogeneous features")
set(GALOIS_ENABLE_CYPHER OFF CACHE BOOL "Enable Cypher/query graph library support")
set(CUDA_CAPABILITY "3.7,6.1" CACHE STRING "Comma-separated CUDA capability version numbers")
=======
set(GALOIS_CUDA_CAPABILITY "" CACHE STRING "Semi-colon list of CUDA compute capability version numbers to enable GPU features") # e.g., "3.7;6.1"
>>>>>>> 4c28072d
set(GALOIS_COMM_STATS OFF CACHE BOOL "Report more detailed statistics of communication")
###### General features ######
set(GALOIS_ENABLE_PAPI OFF CACHE BOOL "Use PAPI counters for profiling")
set(GALOIS_ENABLE_VTUNE OFF CACHE BOOL "Use VTune for profiling")
set(USE_STRICT_CONFIG OFF CACHE BOOL "Instead of falling back gracefully, fail")
set(GRAPH_LOCATION "" CACHE PATH "Location of inputs for tests if downloaded/stored separately.")
set(CXX_CLANG_TIDY "" CACHE STRING "Semi-colon list specifying clang-tidy command and arguments")
set(CMAKE_CXX_COMPILER_LAUNCHER "" CACHE STRING "Semi-colon list specifying command to wrap compiler invocations (e.g., ccache)")
set(USE_ARCH native CACHE STRING "Optimize for a specific processor architecture ('none' to disable)")
set(GALOIS_USE_SANITIZER "" CACHE STRING "Semi-colon list of sanitizers to use (Memory, MemoryWithOrigins, Address, Undefined, Thread)")
# This option is automatically handled by CMake.
# It makes add_library build a shared lib unless STATIC is explicitly specified.
# Putting this here is mostly just a placeholder so people know it's an option.
# Currently this is really only intended to change anything for the libgalois_shmem target.
set(BUILD_SHARED_LIBS OFF CACHE BOOL "Build shared libraries")
###### Developer features ######
set(GALOIS_PER_ROUND_STATS OFF CACHE BOOL "Report statistics of each round of execution")
set(NUM_TEST_GPUS "0" CACHE STRING "Number of test GPUs to use (on a single machine) for running the tests.")
set(GALOIS_USE_LCI OFF CACHE BOOL "Use LCI network runtime instead of MPI")
set(GALOIS_USE_BARE_MPI OFF CACHE BOOL "Use MPI directly (no dedicated network-runtime thread)")

# Enable iss specific options; should be OFF in the general release; all guarded by USE_EXP
set(USE_EXP OFF CACHE BOOL "Use experimental features")
set(USE_DIST_EXP OFF CACHE BOOL "Use experimental features in distributed branch")
set(USE_EMBEDDED_REVISION ON CACHE BOOL "Embed revision numbers")

set(NUM_TEST_THREADS "" CACHE STRING "Maximum number of threads to use when running tests (default: number of physical cores)")

if(NOT NUM_TEST_THREADS)
  cmake_host_system_information(RESULT NUM_TEST_THREADS QUERY NUMBER_OF_PHYSICAL_CORES)
endif()
if(NUM_TEST_THREADS LESS_EQUAL 0)
  set(NUM_TEST_THREADS 1)
endif()

###### Configure (users don't need to go beyond here) ######

include(CTest)

###### Configure compiler ######

# generate compile_commands.json
set(CMAKE_EXPORT_COMPILE_COMMANDS ON)

set(CMAKE_CXX_STANDARD 17)
set(CMAKE_CXX_STANDARD_REQUIRED ON)
set(CMAKE_CXX_EXTENSIONS OFF) #...without compiler extensions like gnu++11
set(CMAKE_POSITION_INDEPENDENT_CODE ON)

# Always include debug info
add_compile_options("$<$<COMPILE_LANGUAGE:CXX>:-g>")

# GCC
if(CMAKE_CXX_COMPILER_ID STREQUAL "GNU")
  if(CMAKE_CXX_COMPILER_VERSION VERSION_LESS 7)
    message(FATAL_ERROR "gcc must be version 7 or higher. Found ${CMAKE_CXX_COMPILER_VERSION}.")
  endif()

  add_compile_options("$<$<COMPILE_LANGUAGE:CXX>:-Wall;-Wextra>")

  if(CMAKE_CXX_COMPILER_VERSION VERSION_LESS 11)
    add_compile_options("$<$<COMPILE_LANGUAGE:CXX>:-Werror>")
  endif()
endif()

if(CMAKE_CXX_COMPILER_ID STREQUAL "Clang")
  if(CMAKE_CXX_COMPILER_VERSION VERSION_LESS 7)
    message(FATAL_ERROR "clang must be version 7 or higher. Found ${CMAKE_CXX_COMPILER_VERSION}.")
  endif()

  add_compile_options("$<$<COMPILE_LANGUAGE:CXX>:-Wall;-Wextra>")

  if(CMAKE_CXX_COMPILER_VERSION VERSION_LESS 11)
    add_compile_options("$<$<COMPILE_LANGUAGE:CXX>:-Werror>")
  endif()
endif()

if(CMAKE_CXX_COMPILER_ID STREQUAL "AppleClang")
  add_compile_options("$<$<COMPILE_LANGUAGE:CXX>:-Wall;-Wextra>")

  if(CMAKE_CXX_COMPILER_VERSION VERSION_LESS 12)
    add_compile_options("$<$<COMPILE_LANGUAGE:CXX>:-Werror>")
  endif()
endif()

if(CMAKE_CXX_COMPILER_ID STREQUAL "Intel")
  if(CMAKE_CXX_COMPILER_VERSION VERSION_LESS 19.0.1)
    message(FATAL_ERROR "icpc must be 19.0.1 or higher. Found ${CMAKE_CXX_COMPILER_VERSION}.")
  endif()

  # Avoid warnings when using noinline for methods defined inside class defintion.
  add_compile_options("$<$<COMPILE_LANGUAGE:CXX>:-wd2196>")
endif()

# Enable architecture-specific optimizations
include(CheckArchFlags)
if(ARCH_FLAGS_FOUND)
  add_compile_options("$<$<COMPILE_LANGUAGE:CXX>:${ARCH_CXX_FLAGS}>")
  add_compile_options("$<$<COMPILE_LANGUAGE:C>:${ARCH_C_FLAGS}>")
  add_link_options(${ARCH_LINK_FLAGS})
endif()

if(CXX_CLANG_TIDY)
  set(CMAKE_CXX_CLANG_TIDY ${CXX_CLANG_TIDY} "-header-filter=.*${PROJECT_SOURCE_DIR}.*")
  # Ignore warning flags intended for the CXX program. This only works because
  # the two compilers we care about, clang and gcc, both understand
  # -Wno-unknown-warning-option.
  add_compile_options("$<$<COMPILE_LANGUAGE:CXX>:-Wno-unknown-warning-option>")
endif()

###### Configure features ######

if(GALOIS_ENABLE_VTUNE)
  set(VTune_ROOT /opt/intel/vtune_amplifier)
  find_package(VTune REQUIRED)
  include_directories(${VTune_INCLUDE_DIRS})
  add_definitions(-DGALOIS_ENABLE_VTUNE)
endif()

if(GALOIS_ENABLE_PAPI)
  find_package(PAPI REQUIRED)
  include_directories(${PAPI_INCLUDE_DIRS})
  add_definitions(-DGALOIS_ENABLE_PAPI)
endif()

find_package(Threads REQUIRED)

include(CheckMmap)

include(CheckHugePages)
if(NOT HAVE_HUGEPAGES AND USE_STRICT_CONFIG)
  message(FATAL_ERROR "Need huge pages")
endif()

find_package(Boost 1.58.0 REQUIRED COMPONENTS serialization iostreams)

find_package(LLVM REQUIRED CONFIG)
if("${LLVM_PACKAGE_VERSION}" VERSION_LESS "7")
  message(FATAL_ERROR "LLVM 7 or greater is required.")
endif()
if(NOT DEFINED LLVM_ENABLE_RTTI)
  message(FATAL_ERROR "Could not determine if LLVM has RTTI enabled.")
endif()
if(NOT ${LLVM_ENABLE_RTTI})
  message(FATAL_ERROR "Galois requires a build of LLVM that includes RTTI. Most package managers do this already, but if you built LLVM from source you need to configure it with `-DLLVM_ENABLE_RTTI=ON`")
endif()
target_include_directories(LLVMSupport INTERFACE ${LLVM_INCLUDE_DIRS})

include(HandleSanitizer)

include(CheckEndian)

###### Test Inputs ######

if(GRAPH_LOCATION)
  set(BASEINPUT "${GRAPH_LOCATION}")
  set(BASEOUTPUT "${GRAPH_LOCATION}")
  message(STATUS "Using graph input and output location ${GRAPH_LOCATION}")
elseif(EXISTS /net/ohm/export/iss)
  set(BASEINPUT /net/ohm/export/iss/inputs)
  MESSAGE(STATUS "Using graph input location /net/ohm/export/iss/inputs")
  set(BASEOUTPUT /net/ohm/export/iss/dist-outputs)
  MESSAGE(STATUS "Using graph output location /net/ohm/export/iss/dist-outputs")
else()
  set(BASEINPUT "${PROJECT_BINARY_DIR}/inputs")
  set(BASEOUTPUT "${PROJECT_BINARY_DIR}/inputs")
  message(STATUS "Use 'make input' to download inputs and outputs in the build directory")
endif()

###### Source finding ######

add_custom_target(lib)
add_custom_target(apps)

# Core libraries (lib)
add_subdirectory(libgalois)
if (GALOIS_ENABLE_DIST)
  find_package(MPI REQUIRED)
  add_subdirectory(libdist)
  add_subdirectory(libcusp)
  add_subdirectory(libgluon)
endif()
string(COMPARE NOTEQUAL "${GALOIS_CUDA_CAPABILITY}" "" GALOIS_ENABLE_GPU)
if (GALOIS_ENABLE_GPU)
  enable_language(CUDA)
  foreach(GENCODE ${GALOIS_CUDA_CAPABILITY})
    string(REPLACE "." "" GENCODE ${GENCODE})
    add_compile_options("$<$<COMPILE_LANGUAGE:CUDA>:-gencode=arch=compute_${GENCODE},code=sm_${GENCODE}>")
  endforeach()

  add_subdirectory(libgpu)
endif()
add_subdirectory(libpangolin)
if (GALOIS_ENABLE_CYPHER)
  add_subdirectory(libquery)
endif()

# Applications (apps)
add_subdirectory(lonestar)

add_subdirectory(scripts)
add_subdirectory(inputs)
add_subdirectory(tools)

if(USE_EXP)
  add_subdirectory(lonestar/experimental)
endif(USE_EXP)

###### Documentation ######

find_package(Doxygen)
if(DOXYGEN_FOUND)
  #TODO: double check the list of directories here
  set(DOXYFILE_SOURCE_DIR "${CMAKE_CURRENT_SOURCE_DIR}/docs\" \"${CMAKE_CURRENT_SOURCE_DIR}/libcusp\" \"${CMAKE_CURRENT_SOURCE_DIR}/libdist\" \"${CMAKE_CURRENT_SOURCE_DIR}/libgalois/src\" \"${CMAKE_CURRENT_SOURCE_DIR}/libgalois/include\" \"${CMAKE_CURRENT_SOURCE_DIR}/libgluon")
  configure_file(${CMAKE_CURRENT_SOURCE_DIR}/Doxyfile.in
     ${CMAKE_CURRENT_BINARY_DIR}/Doxyfile.in @ONLY)
  add_custom_target(doc ${DOXYGEN_EXECUTABLE}
     ${CMAKE_CURRENT_BINARY_DIR}/Doxyfile.in WORKING_DIRECTORY
     ${CMAKE_CURRENT_BINARY_DIR})
endif()

###### Installation ######

include(CMakePackageConfigHelpers)
write_basic_package_version_file(
  ${CMAKE_CURRENT_BINARY_DIR}/GaloisConfigVersion.cmake
  VERSION ${GALOIS_VERSION}
  COMPATIBILITY SameMajorVersion
)
configure_package_config_file(
  cmake/GaloisConfig.cmake.in
  ${CMAKE_CURRENT_BINARY_DIR}/GaloisConfig.cmake
  INSTALL_DESTINATION "${CMAKE_INSTALL_LIBDIR}/cmake/Galois"
  PATH_VARS CMAKE_INSTALL_INCLUDEDIR CMAKE_INSTALL_LIBDIR CMAKE_INSTALL_BINDIR
)
install(
  FILES "${CMAKE_CURRENT_BINARY_DIR}/GaloisConfigVersion.cmake" "${CMAKE_CURRENT_BINARY_DIR}/GaloisConfig.cmake"
  DESTINATION "${CMAKE_INSTALL_LIBDIR}/cmake/Galois"
  COMPONENT dev
)
install(
  EXPORT GaloisTargets
  NAMESPACE Galois::
  DESTINATION "${CMAKE_INSTALL_LIBDIR}/cmake/Galois"
  COMPONENT dev
)

###### Distribution ######

set(CPACK_GENERATOR "TGZ")
set(CPACK_ARCHIVE_COMPONENT_INSTALL ON)
set(CPACK_RESOURCE_FILE_LICENSE "${CMAKE_CURRENT_SOURCE_DIR}/COPYRIGHT")
set(CPACK_RESOURCE_FILE_README "${CMAKE_CURRENT_SOURCE_DIR}/README.md")
set(CPACK_PACKAGE_VERSION_MAJOR ${GALOIS_VERSION_MAJOR})
set(CPACK_PACKAGE_VERSION_MINOR ${GALOIS_VERSION_MINOR})
set(CPACK_PACKAGE_VERSION_PATCH ${GALOIS_VERSION_PATCH})
include(CPack)<|MERGE_RESOLUTION|>--- conflicted
+++ resolved
@@ -22,14 +22,9 @@
 
 ###### Options (alternatively pass as options to cmake -DName=Value) ######
 ###### Distributed-heterogeneous features ######
+set(GALOIS_ENABLE_CYPHER OFF CACHE BOOL "Enable Cypher/query graph library support")
 set(GALOIS_ENABLE_DIST OFF CACHE BOOL "Enable distributed features")
-<<<<<<< HEAD
-set(GALOIS_ENABLE_GPU OFF CACHE BOOL "Enable heterogeneous features")
-set(GALOIS_ENABLE_CYPHER OFF CACHE BOOL "Enable Cypher/query graph library support")
-set(CUDA_CAPABILITY "3.7,6.1" CACHE STRING "Comma-separated CUDA capability version numbers")
-=======
 set(GALOIS_CUDA_CAPABILITY "" CACHE STRING "Semi-colon list of CUDA compute capability version numbers to enable GPU features") # e.g., "3.7;6.1"
->>>>>>> 4c28072d
 set(GALOIS_COMM_STATS OFF CACHE BOOL "Report more detailed statistics of communication")
 ###### General features ######
 set(GALOIS_ENABLE_PAPI OFF CACHE BOOL "Use PAPI counters for profiling")
