/** Residual based Page Rank -*- C++ -*-
 * @file
 * @section License
 *
 * Galois, a framework to exploit amorphous data-parallelism in irregular
 * programs.
 *
 * Copyright (C) 2013, The University of Texas at Austin. All rights reserved.
 * UNIVERSITY EXPRESSLY DISCLAIMS ANY AND ALL WARRANTIES CONCERNING THIS
 * SOFTWARE AND DOCUMENTATION, INCLUDING ANY WARRANTIES OF MERCHANTABILITY,
 * FITNESS FOR ANY PARTICULAR PURPOSE, NON-INFRINGEMENT AND WARRANTIES OF
 * PERFORMANCE, AND ANY WARRANTY THAT MIGHT OTHERWISE ARISE FROM COURSE OF
 * DEALING OR USAGE OF TRADE.  NO WARRANTY IS EITHER EXPRESS OR IMPLIED WITH
 * RESPECT TO THE USE OF THE SOFTWARE OR DOCUMENTATION. Under no circumstances
 * shall University be liable for incidental, special, indirect, direct or
 * consequential damages or loss of profits, interruption of business, or
 * related expenses which may arise from use of Software or Documentation,
 * including but not limited to those resulting from defects in Software and/or
 * Documentation, or loss or inaccuracy of data of any kind.
 *
 * @section Description
 *
 * Compute pageRank using residual on distributed Galois.
 *
 * @author Gurbinder Gill <gurbinder533@gmail.com>
 */

#include <iostream>
#include <limits>
#include <algorithm>
#include <vector>
#include "Galois/Galois.h"
#include "Lonestar/BoilerPlate.h"
#include "Galois/gstl.h"

#include "Galois/Runtime/CompilerHelperFunctions.h"
#include "Galois/Runtime/Tracer.h"

#include "Galois/Runtime/dGraph_edgeCut.h"
#include "Galois/Runtime/dGraph_vertexCut.h"

#include "Galois/DistAccumulator.h"

#ifdef __GALOIS_HET_CUDA__
#include "Galois/Runtime/Cuda/cuda_device.h"
#include "gen_cuda.h"
struct CUDA_Context *cuda_ctx;

enum Personality {
   CPU, GPU_CUDA, GPU_OPENCL
};
std::string personality_str(Personality p) {
   switch (p) {
   case CPU:
      return "CPU";
   case GPU_CUDA:
      return "GPU_CUDA";
   case GPU_OPENCL:
      return "GPU_OPENCL";
   }
   assert(false&& "Invalid personality");
   return "";
}
#endif

static const char* const name = "PageRank - Compiler Generated Distributed Heterogeneous";
static const char* const desc = "Residual PageRank on Distributed Galois.";
static const char* const url = 0;

namespace cll = llvm::cl;
static cll::opt<std::string> inputFile(cll::Positional, cll::desc("<input file>"), cll::Required);
static cll::opt<std::string> partFolder("partFolder", cll::desc("path to partitionFolder"), cll::init(""));
static cll::opt<float> tolerance("tolerance", cll::desc("tolerance"), cll::init(0.000001));
static cll::opt<unsigned int> maxIterations("maxIterations", cll::desc("Maximum iterations: Default 1000"), cll::init(1000));
static cll::opt<bool> verify("verify", cll::desc("Verify ranks by printing to 'page_ranks.#hid.csv' file"), cll::init(false));

static cll::opt<bool> enableVCut("enableVertexCut", cll::desc("Use vertex cut for graph partitioning."), cll::init(false));

#ifdef __GALOIS_HET_CUDA__
static cll::opt<int> gpudevice("gpu", cll::desc("Select GPU to run on, default is to choose automatically"), cll::init(-1));
static cll::opt<Personality> personality("personality", cll::desc("Personality"),
      cll::values(clEnumValN(CPU, "cpu", "Galois CPU"), clEnumValN(GPU_CUDA, "gpu/cuda", "GPU/CUDA"), clEnumValN(GPU_OPENCL, "gpu/opencl", "GPU/OpenCL"), clEnumValEnd),
      cll::init(CPU));
static cll::opt<std::string> personality_set("pset", cll::desc("String specifying personality for each host. 'c'=CPU,'g'=GPU/CUDA and 'o'=GPU/OpenCL"), cll::init(""));
static cll::opt<unsigned> scalegpu("scalegpu", cll::desc("Scale GPU workload w.r.t. CPU, default is proportionally equal workload to CPU and GPU (1)"), cll::init(1));
static cll::opt<unsigned> scalecpu("scalecpu", cll::desc("Scale CPU workload w.r.t. GPU, default is proportionally equal workload to CPU and GPU (1)"), cll::init(1));
static cll::opt<int> num_nodes("num_nodes", cll::desc("Num of physical nodes with devices (default = num of hosts): detect GPU to use for each host automatically"), cll::init(-1));
#endif


static const float alpha = (1.0 - 0.85);
//static const float TOLERANCE = 0.01;
struct PR_NodeData {
  float value;
  std::atomic<float> residual;
  unsigned int nout;

};

typedef hGraph<PR_NodeData, void> Graph;
typedef hGraph_edgeCut<PR_NodeData, void> Graph_edgeCut;
typedef hGraph_vertexCut<PR_NodeData, void> Graph_vertexCut;

typedef typename Graph::GraphNode GNode;

typedef GNode WorkItem;

struct ResetGraph {
  Graph* graph;

  ResetGraph(Graph* _graph) : graph(_graph){}
  void static go(Graph& _graph) {
    #ifdef __GALOIS_HET_CUDA__
    	if (personality == GPU_CUDA) {
    		std::string impl_str("CUDA_DO_ALL_IMPL_ResetGraph_" + (_graph.get_run_identifier()));
    		Galois::StatTimer StatTimer_cuda(impl_str.c_str());
    		StatTimer_cuda.start();
    		ResetGraph_all_cuda(cuda_ctx);
    		StatTimer_cuda.stop();
    	} else if (personality == CPU)
    #endif
    Galois::do_all(_graph.begin(), _graph.end(), ResetGraph{ &_graph }, Galois::loopname("ResetGraph"), Galois::numrun(_graph.get_run_identifier()));
  }

  void operator()(GNode src) const {
    PR_NodeData& sdata = graph->getData(src);
    sdata.value = 0;
    sdata.nout = 0;
    sdata.residual = 0;
  }
};

struct InitializeGraph {
  const float &local_alpha;
  Graph* graph;

  InitializeGraph(const float &_alpha, Graph* _graph) : local_alpha(_alpha), graph(_graph){}
  void static go(Graph& _graph) {
      	struct Syncer_0 {
      		static float extract(uint32_t node_id, const struct PR_NodeData & node) {
      		#ifdef __GALOIS_HET_CUDA__
      			if (personality == GPU_CUDA) return get_node_residual_cuda(cuda_ctx, node_id);
      			assert (personality == CPU);
      		#endif
      			return node.residual;
      		}
      		static bool extract_reset_batch(unsigned from_id, unsigned long long int *b, unsigned int *o, float *y, size_t *s, DataCommMode *data_mode) {
      		#ifdef __GALOIS_HET_CUDA__
      			if (personality == GPU_CUDA) { batch_get_reset_node_residual_cuda(cuda_ctx, from_id, b, o, y, s, data_mode, 0); return true; }
      			assert (personality == CPU);
      		#endif
      			return false;
      		}
      		static bool extract_reset_batch(unsigned from_id, float *y) {
      		#ifdef __GALOIS_HET_CUDA__
      			if (personality == GPU_CUDA) { batch_get_reset_node_residual_cuda(cuda_ctx, from_id, y, 0); return true; }
      			assert (personality == CPU);
      		#endif
      			return false;
      		}
      		static void reduce (uint32_t node_id, struct PR_NodeData & node, float y) {
      		#ifdef __GALOIS_HET_CUDA__
      			if (personality == GPU_CUDA) add_node_residual_cuda(cuda_ctx, node_id, y);
      			else if (personality == CPU)
      		#endif
      				{ Galois::add(node.residual, y); }
      		}
      		static bool reduce_batch(unsigned from_id, unsigned long long int *b, unsigned int *o, float *y, size_t s, DataCommMode data_mode) {
      		#ifdef __GALOIS_HET_CUDA__
      			if (personality == GPU_CUDA) { batch_add_node_residual_cuda(cuda_ctx, from_id, b, o, y, s, data_mode); return true; }
      			assert (personality == CPU);
      		#endif
      			return false;
      		}
      		static void reset (uint32_t node_id, struct PR_NodeData & node ) {
      		#ifdef __GALOIS_HET_CUDA__
      			if (personality == GPU_CUDA) set_node_residual_cuda(cuda_ctx, node_id, 0);
      			else if (personality == CPU)
      		#endif
      				{ node.residual = 0; }
      		}
      		typedef float ValTy;
      	};
      	struct SyncerPull_vertexCut_0 {
      		static float extract(uint32_t node_id, const struct PR_NodeData & node) {
      		#ifdef __GALOIS_HET_CUDA__
      			if (personality == GPU_CUDA) return get_node_residual_cuda(cuda_ctx, node_id);
      			assert (personality == CPU);
      		#endif
      			return node.residual;
      		}
      		static bool extract_batch(unsigned from_id, unsigned long long int *b, unsigned int *o, float *y, size_t *s, DataCommMode *data_mode) {
      		#ifdef __GALOIS_HET_CUDA__
      			if (personality == GPU_CUDA) { batch_get_node_residual_cuda(cuda_ctx, from_id, b, o, y, s, data_mode); return true; }
      			assert (personality == CPU);
      		#endif
      			return false;
      		}
      		static bool extract_batch(unsigned from_id, float *y) {
      		#ifdef __GALOIS_HET_CUDA__
      			if (personality == GPU_CUDA) { batch_get_node_residual_cuda(cuda_ctx, from_id, y); return true; }
      			assert (personality == CPU);
      		#endif
      			return false;
      		}
      		static void setVal (uint32_t node_id, struct PR_NodeData & node, float y) {
      		#ifdef __GALOIS_HET_CUDA__
      			if (personality == GPU_CUDA) set_node_residual_cuda(cuda_ctx, node_id, y);
      			else if (personality == CPU)
      		#endif
      				node.residual = y;
      		}
      		static bool setVal_batch(unsigned from_id, unsigned long long int *b, unsigned int *o, float *y, size_t s, DataCommMode data_mode) {
      		#ifdef __GALOIS_HET_CUDA__
      			if (personality == GPU_CUDA) { batch_set_node_residual_cuda(cuda_ctx, from_id, b, o, y, s, data_mode); return true; }
      			assert (personality == CPU);
      		#endif
      			return false;
      		}
      		typedef float ValTy;
      	};
      #ifdef __GALOIS_HET_CUDA__
      	if (personality == GPU_CUDA) {
      		std::string impl_str("CUDA_DO_ALL_IMPL_InitializeGraph_" + (_graph.get_run_identifier()));
      		Galois::StatTimer StatTimer_cuda(impl_str.c_str());
      		StatTimer_cuda.start();
      		InitializeGraph_all_cuda(alpha, cuda_ctx);
      		StatTimer_cuda.stop();
      	} else if (personality == CPU)
      #endif
      Galois::do_all(_graph.begin(), _graph.end(), InitializeGraph{ alpha, &_graph }, Galois::loopname("InitializeGraph"), Galois::numrun(_graph.get_run_identifier()), Galois::write_set("sync_push", "this->graph", "struct PR_NodeData &", "struct PR_NodeData &" , "residual", "float" , "add",  "0"));
      _graph.sync_push<Syncer_0>("InitializeGraph");

      if(_graph.is_vertex_cut()) {
      	_graph.sync_pull<SyncerPull_vertexCut_0>("InitializeGraph");
      }

  }

  void operator()(GNode src) const {
    PR_NodeData& sdata = graph->getData(src);
    sdata.value = local_alpha;
    sdata.nout = std::distance(graph->edge_begin(src), graph->edge_end(src));

    if(sdata.nout > 0 ){
      float delta = sdata.value*(1-local_alpha)/sdata.nout;
      for(auto nbr = graph->edge_begin(src), ee = graph->edge_end(src); nbr != ee; ++nbr){
        GNode dst = graph->getEdgeDst(nbr);
        PR_NodeData& ddata = graph->getData(dst);
        Galois::atomicAdd(ddata.residual, delta);
      }
    }
  }
};

struct FirstItr_PageRank{
const float & local_alpha;
cll::opt<float> & local_tolerance;
Graph * graph;
FirstItr_PageRank(const float & _local_alpha,cll::opt<float> & _local_tolerance,Graph * _graph):local_alpha(_local_alpha),local_tolerance(_local_tolerance),graph(_graph){}
void static go(Graph& _graph) {
	struct Syncer_0 {
		static float extract(uint32_t node_id, const struct PR_NodeData & node) {
		#ifdef __GALOIS_HET_CUDA__
			if (personality == GPU_CUDA) return get_node_residual_cuda(cuda_ctx, node_id);
			assert (personality == CPU);
		#endif
			return node.residual;
		}
		static bool extract_reset_batch(unsigned from_id, unsigned long long int *b, unsigned int *o, float *y, size_t *s, DataCommMode *data_mode) {
		#ifdef __GALOIS_HET_CUDA__
			if (personality == GPU_CUDA) { batch_get_reset_node_residual_cuda(cuda_ctx, from_id, b, o, y, s, data_mode, 0); return true; }
			assert (personality == CPU);
		#endif
			return false;
		}
		static bool extract_reset_batch(unsigned from_id, float *y) {
		#ifdef __GALOIS_HET_CUDA__
			if (personality == GPU_CUDA) { batch_get_reset_node_residual_cuda(cuda_ctx, from_id, y, 0); return true; }
			assert (personality == CPU);
		#endif
			return false;
		}
		static void reduce (uint32_t node_id, struct PR_NodeData & node, float y) {
		#ifdef __GALOIS_HET_CUDA__
			if (personality == GPU_CUDA) add_node_residual_cuda(cuda_ctx, node_id, y);
			else if (personality == CPU)
		#endif
				{ Galois::add(node.residual, y); }
		}
		static bool reduce_batch(unsigned from_id, unsigned long long int *b, unsigned int *o, float *y, size_t s, DataCommMode data_mode) {
		#ifdef __GALOIS_HET_CUDA__
			if (personality == GPU_CUDA) { batch_add_node_residual_cuda(cuda_ctx, from_id, b, o, y, s, data_mode); return true; }
			assert (personality == CPU);
		#endif
			return false;
		}
		static void reset (uint32_t node_id, struct PR_NodeData & node ) {
		#ifdef __GALOIS_HET_CUDA__
			if (personality == GPU_CUDA) set_node_residual_cuda(cuda_ctx, node_id, 0);
			else if (personality == CPU)
		#endif
				{ node.residual = 0; }
		}
		typedef float ValTy;
	};
	struct SyncerPull_vertexCut_0 {
		static float extract(uint32_t node_id, const struct PR_NodeData & node) {
		#ifdef __GALOIS_HET_CUDA__
			if (personality == GPU_CUDA) return get_node_residual_cuda(cuda_ctx, node_id);
			assert (personality == CPU);
		#endif
			return node.residual;
		}
		static bool extract_batch(unsigned from_id, unsigned long long int *b, unsigned int *o, float *y, size_t *s, DataCommMode *data_mode) {
		#ifdef __GALOIS_HET_CUDA__
			if (personality == GPU_CUDA) { batch_get_node_residual_cuda(cuda_ctx, from_id, b, o, y, s, data_mode); return true; }
			assert (personality == CPU);
		#endif
			return false;
		}
		static bool extract_batch(unsigned from_id, float *y) {
		#ifdef __GALOIS_HET_CUDA__
			if (personality == GPU_CUDA) { batch_get_node_residual_cuda(cuda_ctx, from_id, y); return true; }
			assert (personality == CPU);
		#endif
			return false;
		}
		static void setVal (uint32_t node_id, struct PR_NodeData & node, float y) {
		#ifdef __GALOIS_HET_CUDA__
			if (personality == GPU_CUDA) set_node_residual_cuda(cuda_ctx, node_id, y);
			else if (personality == CPU)
		#endif
				node.residual = y;
		}
		static bool setVal_batch(unsigned from_id, unsigned long long int *b, unsigned int *o, float *y, size_t s, DataCommMode data_mode) {
		#ifdef __GALOIS_HET_CUDA__
			if (personality == GPU_CUDA) { batch_set_node_residual_cuda(cuda_ctx, from_id, b, o, y, s, data_mode); return true; }
			assert (personality == CPU);
		#endif
			return false;
		}
		typedef float ValTy;
	};
#ifdef __GALOIS_HET_CUDA__
	if (personality == GPU_CUDA) {
		std::string impl_str("CUDA_DO_ALL_IMPL_FirstItr_PageRank_" + (_graph.get_run_identifier()));
		Galois::StatTimer StatTimer_cuda(impl_str.c_str());
		StatTimer_cuda.start();
		FirstItr_PageRank_all_cuda(alpha, tolerance, cuda_ctx);
		StatTimer_cuda.stop();
	} else if (personality == CPU)
#endif
Galois::do_all(_graph.begin(), _graph.end(), FirstItr_PageRank{alpha,tolerance,&_graph}, Galois::loopname("PageRank"), Galois::numrun(_graph.get_run_identifier()), Galois::write_set("sync_push", "this->graph", "struct PR_NodeData &", "struct PR_NodeData &" , "residual", "float" , "add",  "0"));
_graph.sync_push<Syncer_0>("FirstItr_PageRank");

if(_graph.is_vertex_cut()) {
	_graph.sync_pull<SyncerPull_vertexCut_0>("FirstItr_PageRank");
}

Galois::Runtime::reportStat("(NULL)", "NUM_WORK_ITEMS_" + (_graph.get_run_identifier()), _graph.end() - _graph.begin(), 0);

}
void operator()(WorkItem src) const {
    PR_NodeData& sdata = graph->getData(src);
    float residual_old = sdata.residual.exchange(0.0);
    sdata.value += residual_old;
    //sdata.residual = residual_old;
    if (sdata.nout > 0){
      float delta = residual_old*(1-local_alpha)/sdata.nout;
      for(auto nbr = graph->edge_begin(src), ee = graph->edge_end(src); nbr != ee; ++nbr){
        GNode dst = graph->getEdgeDst(nbr);
        PR_NodeData& ddata = graph->getData(dst);
        auto dst_residual_old = Galois::atomicAdd(ddata.residual, delta);

        //Schedule TOLERANCE threshold crossed.

      }
    }
  }

};
struct PageRank {
  const float &local_alpha;
  cll::opt<float> &local_tolerance;
  Graph* graph;

  PageRank(cll::opt<float> &_tolerance, const float &_alpha, Graph* _g): local_tolerance(_tolerance), local_alpha(_alpha), graph(_g){}
  void static go(Graph& _graph) {

    FirstItr_PageRank::go(_graph);

    unsigned _num_iterations = 1;
<<<<<<< HEAD
    
    do { 
=======

    unsigned long _num_work_items = _graph.end() - _graph.begin();
    do {
>>>>>>> efa7d6ad
     _graph.set_num_iter(_num_iterations);
    DGAccumulator_accum.reset();
    	struct Syncer_0 {
    		static float extract(uint32_t node_id, const struct PR_NodeData & node) {
    		#ifdef __GALOIS_HET_CUDA__
    			if (personality == GPU_CUDA) return get_node_residual_cuda(cuda_ctx, node_id);
    			assert (personality == CPU);
    		#endif
    			return node.residual;
    		}
    		static bool extract_reset_batch(unsigned from_id, unsigned long long int *b, unsigned int *o, float *y, size_t *s, DataCommMode *data_mode) {
    		#ifdef __GALOIS_HET_CUDA__
    			if (personality == GPU_CUDA) { batch_get_reset_node_residual_cuda(cuda_ctx, from_id, b, o, y, s, data_mode, 0); return true; }
    			assert (personality == CPU);
    		#endif
    			return false;
    		}
    		static bool extract_reset_batch(unsigned from_id, float *y) {
    		#ifdef __GALOIS_HET_CUDA__
    			if (personality == GPU_CUDA) { batch_get_reset_node_residual_cuda(cuda_ctx, from_id, y, 0); return true; }
    			assert (personality == CPU);
    		#endif
    			return false;
    		}
    		static void reduce (uint32_t node_id, struct PR_NodeData & node, float y) {
    		#ifdef __GALOIS_HET_CUDA__
    			if (personality == GPU_CUDA) add_node_residual_cuda(cuda_ctx, node_id, y);
    			else if (personality == CPU)
    		#endif
    				{ Galois::add(node.residual, y); }
    		}
    		static bool reduce_batch(unsigned from_id, unsigned long long int *b, unsigned int *o, float *y, size_t s, DataCommMode data_mode) {
    		#ifdef __GALOIS_HET_CUDA__
    			if (personality == GPU_CUDA) { batch_add_node_residual_cuda(cuda_ctx, from_id, b, o, y, s, data_mode); return true; }
    			assert (personality == CPU);
    		#endif
    			return false;
    		}
    		static void reset (uint32_t node_id, struct PR_NodeData & node ) {
    		#ifdef __GALOIS_HET_CUDA__
    			if (personality == GPU_CUDA) set_node_residual_cuda(cuda_ctx, node_id, 0);
    			else if (personality == CPU)
    		#endif
    				{ node.residual = 0; }
    		}
    		typedef float ValTy;
    	};
    	struct SyncerPull_vertexCut_0 {
    		static float extract(uint32_t node_id, const struct PR_NodeData & node) {
    		#ifdef __GALOIS_HET_CUDA__
    			if (personality == GPU_CUDA) return get_node_residual_cuda(cuda_ctx, node_id);
    			assert (personality == CPU);
    		#endif
    			return node.residual;
    		}
    		static bool extract_batch(unsigned from_id, unsigned long long int *b, unsigned int *o, float *y, size_t *s, DataCommMode *data_mode) {
    		#ifdef __GALOIS_HET_CUDA__
    			if (personality == GPU_CUDA) { batch_get_node_residual_cuda(cuda_ctx, from_id, b, o, y, s, data_mode); return true; }
    			assert (personality == CPU);
    		#endif
    			return false;
    		}
    		static bool extract_batch(unsigned from_id, float *y) {
    		#ifdef __GALOIS_HET_CUDA__
    			if (personality == GPU_CUDA) { batch_get_node_residual_cuda(cuda_ctx, from_id, y); return true; }
    			assert (personality == CPU);
    		#endif
    			return false;
    		}
    		static void setVal (uint32_t node_id, struct PR_NodeData & node, float y) {
    		#ifdef __GALOIS_HET_CUDA__
    			if (personality == GPU_CUDA) set_node_residual_cuda(cuda_ctx, node_id, y);
    			else if (personality == CPU)
    		#endif
    				node.residual = y;
    		}
    		static bool setVal_batch(unsigned from_id, unsigned long long int *b, unsigned int *o, float *y, size_t s, DataCommMode data_mode) {
    		#ifdef __GALOIS_HET_CUDA__
    			if (personality == GPU_CUDA) { batch_set_node_residual_cuda(cuda_ctx, from_id, b, o, y, s, data_mode); return true; }
    			assert (personality == CPU);
    		#endif
    			return false;
    		}
    		typedef float ValTy;
    	};
    #ifdef __GALOIS_HET_CUDA__
    	if (personality == GPU_CUDA) {
    		std::string impl_str("CUDA_DO_ALL_IMPL_PageRank_" + (_graph.get_run_identifier()));
    		Galois::StatTimer StatTimer_cuda(impl_str.c_str());
    		StatTimer_cuda.start();
    		int __retval = 0;
    		PageRank_all_cuda(__retval, alpha, tolerance, cuda_ctx);
    		DGAccumulator_accum += __retval;
    		StatTimer_cuda.stop();
    	} else if (personality == CPU)
    #endif
    Galois::do_all(_graph.begin(), _graph.end(), PageRank{ tolerance, alpha, &_graph }, Galois::loopname("PageRank"), Galois::write_set("sync_push", "this->graph", "struct PR_NodeData &", "struct PR_NodeData &" , "residual", "float" , "add",  "0"), Galois::numrun(_graph.get_run_identifier()));
    _graph.sync_push<Syncer_0>("PageRank");

    if(_graph.is_vertex_cut()) {
    	_graph.sync_pull<SyncerPull_vertexCut_0>("PageRank");
    }
    Galois::Runtime::reportStat("(NULL)", "NUM_WORK_ITEMS_" + (_graph.get_run_identifier()), (unsigned long)DGAccumulator_accum.read_local(), 0);
    ++_num_iterations;
    }while((_num_iterations < maxIterations) && DGAccumulator_accum.reduce());
    Galois::Runtime::reportStat("(NULL)", "NUM_ITERATIONS_" + std::to_string(_graph.get_run_num()), (unsigned long)_num_iterations, 0);
<<<<<<< HEAD
    
=======
    Galois::Runtime::reportStat("(NULL)", "NUM_WORK_ITEMS_" + std::to_string(_graph.get_run_num()), (unsigned long)_num_work_items, 0);

>>>>>>> efa7d6ad
  }

  static Galois::DGAccumulator<int> DGAccumulator_accum;
void operator()(WorkItem src) const {
    PR_NodeData& sdata = graph->getData(src);

    if(sdata.residual > this->local_tolerance){
        float residual_old = sdata.residual.exchange(0.0);
    sdata.value += residual_old;
    //sdata.residual = residual_old;
    if (sdata.nout > 0){
      float delta = residual_old*(1-local_alpha)/sdata.nout;
      for(auto nbr = graph->edge_begin(src), ee = graph->edge_end(src); nbr != ee; ++nbr){
        GNode dst = graph->getEdgeDst(nbr);
        PR_NodeData& ddata = graph->getData(dst);
        auto dst_residual_old = Galois::atomicAdd(ddata.residual, delta);

        //Schedule TOLERANCE threshold crossed.

      }

DGAccumulator_accum+= 1;
    }
      }
  }
};
Galois::DGAccumulator<int>  PageRank::DGAccumulator_accum;


int main(int argc, char** argv) {
  try {

    LonestarStart(argc, argv, name, desc, url);
    Galois::Runtime::reportStat("(NULL)", "Max Iterations", (unsigned long)maxIterations, 0);
    std::ostringstream ss;
    ss << tolerance;
    Galois::Runtime::reportStat("(NULL)", "Tolerance", ss.str(), 0);
    Galois::StatManager statManager(statOutputFile);
    auto& net = Galois::Runtime::getSystemNetworkInterface();
    Galois::StatTimer StatTimer_init("TIMER_GRAPH_INIT"), StatTimer_total("TIMER_TOTAL"), StatTimer_hg_init("TIMER_HG_INIT");

    StatTimer_total.start();

    std::vector<unsigned> scalefactor;
#ifdef __GALOIS_HET_CUDA__
    const unsigned my_host_id = Galois::Runtime::getHostID();
    int gpu_device = gpudevice;
    //Parse arg string when running on multiple hosts and update/override personality
    //with corresponding value.
    if (personality_set.length() == Galois::Runtime::NetworkInterface::Num) {
      switch (personality_set.c_str()[my_host_id]) {
      case 'g':
        personality = GPU_CUDA;
        break;
      case 'o':
        assert(0);
        personality = GPU_OPENCL;
        break;
      case 'c':
      default:
        personality = CPU;
        break;
      }
      if ((personality == GPU_CUDA) && (gpu_device == -1)) {
        gpu_device = get_gpu_device_id(personality_set, num_nodes);
      }
      for (unsigned i=0; i<personality_set.length(); ++i) {
        if (personality_set.c_str()[i] == 'c')
          scalefactor.push_back(scalecpu);
        else
          scalefactor.push_back(scalegpu);
      }
    }
#endif

    StatTimer_hg_init.start();
    Graph* hg;
    if(enableVCut){
      hg = new Graph_vertexCut(inputFile,partFolder, net.ID, net.Num, scalefactor);
    }
    else {
      hg = new Graph_edgeCut(inputFile,partFolder, net.ID, net.Num, scalefactor);
    }


#ifdef __GALOIS_HET_CUDA__
    if (personality == GPU_CUDA) {
      cuda_ctx = get_CUDA_context(my_host_id);
      if (!init_CUDA_context(cuda_ctx, gpu_device))
        return -1;
      MarshalGraph m = (*hg).getMarshalGraph(my_host_id);
      load_graph_CUDA(cuda_ctx, m, net.Num);
    } else if (personality == GPU_OPENCL) {
      //Galois::OpenCL::cl_env.init(cldevice.Value);
    }
#endif
    StatTimer_hg_init.stop();

    std::cout << "[" << net.ID << "] InitializeGraph::go called\n";
    StatTimer_init.start();
      InitializeGraph::go((*hg));
    StatTimer_init.stop();
    Galois::Runtime::getHostBarrier().wait();

    for(auto run = 0; run < numRuns; ++run){
      std::cout << "[" << net.ID << "] PageRank::go run " << run << " called\n";
      std::string timer_str("TIMER_" + std::to_string(run));
      Galois::StatTimer StatTimer_main(timer_str.c_str());

      StatTimer_main.start();
        PageRank::go((*hg));
      StatTimer_main.stop();

      if((run + 1) != numRuns){
        Galois::Runtime::getHostBarrier().wait();
        (*hg).reset_num_iter(run+1);
        ResetGraph::go((*hg));
        InitializeGraph::go((*hg));
      }
    }

   StatTimer_total.stop();

    // Verify
    if(verify){
#ifdef __GALOIS_HET_CUDA__
      if (personality == CPU) {
#endif
        for(auto ii = (*hg).begin(); ii != (*hg).end(); ++ii) {
          if ((*hg).isOwned((*hg).getGID(*ii))) Galois::Runtime::printOutput("% %\n", (*hg).getGID(*ii), (*hg).getData(*ii).value);
        }
#ifdef __GALOIS_HET_CUDA__
      } else if(personality == GPU_CUDA)  {
        for(auto ii = (*hg).begin(); ii != (*hg).end(); ++ii) {
          if ((*hg).isOwned((*hg).getGID(*ii))) Galois::Runtime::printOutput("% %\n", (*hg).getGID(*ii), get_node_value_cuda(cuda_ctx, *ii));
        }
      }
#endif
    }

    statManager.reportStat(); Galois::Runtime::getHostBarrier().wait();

    return 0;
  } catch (const char* c) {
      std::cerr << "Error: " << c << "\n";
      return 1;
  }
}<|MERGE_RESOLUTION|>--- conflicted
+++ resolved
@@ -230,11 +230,11 @@
       #endif
       Galois::do_all(_graph.begin(), _graph.end(), InitializeGraph{ alpha, &_graph }, Galois::loopname("InitializeGraph"), Galois::numrun(_graph.get_run_identifier()), Galois::write_set("sync_push", "this->graph", "struct PR_NodeData &", "struct PR_NodeData &" , "residual", "float" , "add",  "0"));
       _graph.sync_push<Syncer_0>("InitializeGraph");
-
+      
       if(_graph.is_vertex_cut()) {
       	_graph.sync_pull<SyncerPull_vertexCut_0>("InitializeGraph");
       }
-
+      
   }
 
   void operator()(GNode src) const {
@@ -374,7 +374,7 @@
         auto dst_residual_old = Galois::atomicAdd(ddata.residual, delta);
 
         //Schedule TOLERANCE threshold crossed.
-
+        
       }
     }
   }
@@ -387,18 +387,12 @@
 
   PageRank(cll::opt<float> &_tolerance, const float &_alpha, Graph* _g): local_tolerance(_tolerance), local_alpha(_alpha), graph(_g){}
   void static go(Graph& _graph) {
-
+    
     FirstItr_PageRank::go(_graph);
-
+    
     unsigned _num_iterations = 1;
-<<<<<<< HEAD
     
     do { 
-=======
-
-    unsigned long _num_work_items = _graph.end() - _graph.begin();
-    do {
->>>>>>> efa7d6ad
      _graph.set_num_iter(_num_iterations);
     DGAccumulator_accum.reset();
     	struct Syncer_0 {
@@ -497,7 +491,7 @@
     #endif
     Galois::do_all(_graph.begin(), _graph.end(), PageRank{ tolerance, alpha, &_graph }, Galois::loopname("PageRank"), Galois::write_set("sync_push", "this->graph", "struct PR_NodeData &", "struct PR_NodeData &" , "residual", "float" , "add",  "0"), Galois::numrun(_graph.get_run_identifier()));
     _graph.sync_push<Syncer_0>("PageRank");
-
+    
     if(_graph.is_vertex_cut()) {
     	_graph.sync_pull<SyncerPull_vertexCut_0>("PageRank");
     }
@@ -505,12 +499,7 @@
     ++_num_iterations;
     }while((_num_iterations < maxIterations) && DGAccumulator_accum.reduce());
     Galois::Runtime::reportStat("(NULL)", "NUM_ITERATIONS_" + std::to_string(_graph.get_run_num()), (unsigned long)_num_iterations, 0);
-<<<<<<< HEAD
     
-=======
-    Galois::Runtime::reportStat("(NULL)", "NUM_WORK_ITEMS_" + std::to_string(_graph.get_run_num()), (unsigned long)_num_work_items, 0);
-
->>>>>>> efa7d6ad
   }
 
   static Galois::DGAccumulator<int> DGAccumulator_accum;
@@ -529,7 +518,7 @@
         auto dst_residual_old = Galois::atomicAdd(ddata.residual, delta);
 
         //Schedule TOLERANCE threshold crossed.
-
+        
       }
 
 DGAccumulator_accum+= 1;
@@ -578,7 +567,7 @@
         gpu_device = get_gpu_device_id(personality_set, num_nodes);
       }
       for (unsigned i=0; i<personality_set.length(); ++i) {
-        if (personality_set.c_str()[i] == 'c')
+        if (personality_set.c_str()[i] == 'c') 
           scalefactor.push_back(scalecpu);
         else
           scalefactor.push_back(scalegpu);
@@ -613,7 +602,6 @@
     StatTimer_init.start();
       InitializeGraph::go((*hg));
     StatTimer_init.stop();
-    Galois::Runtime::getHostBarrier().wait();
 
     for(auto run = 0; run < numRuns; ++run){
       std::cout << "[" << net.ID << "] PageRank::go run " << run << " called\n";
@@ -637,7 +625,7 @@
     // Verify
     if(verify){
 #ifdef __GALOIS_HET_CUDA__
-      if (personality == CPU) {
+      if (personality == CPU) { 
 #endif
         for(auto ii = (*hg).begin(); ii != (*hg).end(); ++ii) {
           if ((*hg).isOwned((*hg).getGID(*ii))) Galois::Runtime::printOutput("% %\n", (*hg).getGID(*ii), (*hg).getData(*ii).value);
