#ifndef GALOIS_DISTBENCH_OUTPUT_H
#define GALOIS_DISTBENCH_OUTPUT_H

#include "galois/gIO.h"

#include <arrow/api.h>
#include <fstream>
<<<<<<< HEAD
#include <string>
#include <utility>
=======
#include "galois/gIO.h"
>>>>>>> afecf2cf

void writeOutput(const std::string& outputDir, arrow::Table& table);

template <typename T>
<<<<<<< HEAD
void writeOutput(const std::string& outputDir, const std::string& fieldName,
                 T* values, size_t length) {
  using ArrowType = typename arrow::CTypeTraits<T>::ArrowType;

  arrow::NumericBuilder<ArrowType> builder;

  auto appendStatus = builder.AppendValues(values, &values[length]);
  if (!appendStatus.ok()) {
    GALOIS_DIE("appending values", appendStatus.ToString());
  }
=======
void writeOutput(const std::string& outputDir, const std::string& /*fieldName*/,
                 T* values, size_t length, uint64_t* IDs) {
  std::string filename = makeOutputFilename(outputDir);
>>>>>>> afecf2cf

  std::shared_ptr<arrow::Array> array;

<<<<<<< HEAD
  auto finishStatus = builder.Finish(&array);
  if (!finishStatus.ok()) {
    GALOIS_DIE("finishing values", finishStatus.ToString());
  }

  auto typeFn = arrow::TypeTraits<ArrowType>::type_singleton();

  std::shared_ptr<arrow::Schema> schema =
      arrow::schema({arrow::field(fieldName, typeFn)});

  std::shared_ptr<arrow::Table> table = arrow::Table::Make(schema, {array});

  writeOutput(outputDir, *table);
=======
  for (size_t i = 0; i < length; i++) {
    outputFile << *(IDs++) << " " << *(values++) << "\n";
  }

  galois::gPrint("Output written to: ", filename, "\n");
>>>>>>> afecf2cf
}

#endif<|MERGE_RESOLUTION|>--- conflicted
+++ resolved
@@ -5,19 +5,15 @@
 
 #include <arrow/api.h>
 #include <fstream>
-<<<<<<< HEAD
 #include <string>
 #include <utility>
-=======
-#include "galois/gIO.h"
->>>>>>> afecf2cf
 
 void writeOutput(const std::string& outputDir, arrow::Table& table);
 
 template <typename T>
-<<<<<<< HEAD
 void writeOutput(const std::string& outputDir, const std::string& fieldName,
-                 T* values, size_t length) {
+                 T* values, size_t length, uint64_t* /*IDs*/) {
+  // TODO(ddn): support IDs or error out if not contiguous
   using ArrowType = typename arrow::CTypeTraits<T>::ArrowType;
 
   arrow::NumericBuilder<ArrowType> builder;
@@ -26,15 +22,9 @@
   if (!appendStatus.ok()) {
     GALOIS_DIE("appending values", appendStatus.ToString());
   }
-=======
-void writeOutput(const std::string& outputDir, const std::string& /*fieldName*/,
-                 T* values, size_t length, uint64_t* IDs) {
-  std::string filename = makeOutputFilename(outputDir);
->>>>>>> afecf2cf
 
   std::shared_ptr<arrow::Array> array;
 
-<<<<<<< HEAD
   auto finishStatus = builder.Finish(&array);
   if (!finishStatus.ok()) {
     GALOIS_DIE("finishing values", finishStatus.ToString());
@@ -48,13 +38,6 @@
   std::shared_ptr<arrow::Table> table = arrow::Table::Make(schema, {array});
 
   writeOutput(outputDir, *table);
-=======
-  for (size_t i = 0; i < length; i++) {
-    outputFile << *(IDs++) << " " << *(values++) << "\n";
-  }
-
-  galois::gPrint("Output written to: ", filename, "\n");
->>>>>>> afecf2cf
 }
 
 #endif