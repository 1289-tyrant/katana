#pragma once
// Galois supported types
#include "pangolin/types.h"
#include "galois/Bag.h"
#include "galois/Galois.h"
#include "galois/graphs/LCGraph.h"
#include "galois/substrate/PerThreadStorage.h"
#include "galois/substrate/SimpleLock.h"

#ifndef LARGE_SIZE
typedef galois::gstl::Vector<BYTE> ByteList;
typedef galois::gstl::Vector<unsigned> UintList;
typedef galois::gstl::Vector<Ulong> UlongList;
typedef galois::gstl::Vector<VertexId> VertexList;
#endif

typedef galois::gstl::Set<VertexId> VertexSet;
typedef galois::substrate::PerThreadStorage<UintList> Lists;
typedef galois::substrate::PerThreadStorage<unsigned> Counts;

typedef galois::GAccumulator<unsigned> UintAccu;
typedef galois::GAccumulator<uint64_t> UlongAccu;
typedef galois::substrate::PerThreadStorage<UintMap> LocalUintMap;

// typedef galois::gstl::Map<unsigned, unsigned> FreqMap;
// typedef galois::gstl::UnorderedMap<unsigned, bool> DomainMap;

// use Galois memory allocator for domain support
typedef galois::gstl::Set<int> IntSet;
typedef galois::gstl::Vector<IntSet> IntSets;
// typedef std::set<int> IntSet;
// typedef std::vector<IntSet> IntSets;

<<<<<<< HEAD
using Graph = galois::graphs::LC_CSR_Graph<uint32_t, void>::with_numa_alloc<
          true>::type ::with_no_lockable<true>::type;
=======
class PangolinGraph
    : public galois::graphs::LC_CSR_Graph<uint32_t, void>::with_numa_alloc<
          true>::type ::with_no_lockable<true>::type {
public:
  uint32_t* degrees;
  void degree_counting() {
    degrees = new uint32_t[numNodes];
    galois::do_all(
        galois::iterate(begin(), end()),
        [&](auto v) {
          degrees[v] = std::distance(this->edge_begin(v), this->edge_end(v));
        },
        galois::loopname("DegreeCounting"));
  }
  uint32_t get_degree(uint32_t n) { return degrees[n]; }
};
>>>>>>> 4477a09a

typedef PangolinGraph::GraphNode GNode;<|MERGE_RESOLUTION|>--- conflicted
+++ resolved
@@ -31,26 +31,7 @@
 // typedef std::set<int> IntSet;
 // typedef std::vector<IntSet> IntSets;
 
-<<<<<<< HEAD
-using Graph = galois::graphs::LC_CSR_Graph<uint32_t, void>::with_numa_alloc<
+using PangolinGraph = galois::graphs::LC_CSR_Graph<uint32_t, void>::with_numa_alloc<
           true>::type ::with_no_lockable<true>::type;
-=======
-class PangolinGraph
-    : public galois::graphs::LC_CSR_Graph<uint32_t, void>::with_numa_alloc<
-          true>::type ::with_no_lockable<true>::type {
-public:
-  uint32_t* degrees;
-  void degree_counting() {
-    degrees = new uint32_t[numNodes];
-    galois::do_all(
-        galois::iterate(begin(), end()),
-        [&](auto v) {
-          degrees[v] = std::distance(this->edge_begin(v), this->edge_end(v));
-        },
-        galois::loopname("DegreeCounting"));
-  }
-  uint32_t get_degree(uint32_t n) { return degrees[n]; }
-};
->>>>>>> 4477a09a
 
 typedef PangolinGraph::GraphNode GNode;