add_library(galois_shmem)
add_library(Galois::shmem ALIAS galois_shmem)
set_target_properties(galois_shmem PROPERTIES EXPORT_NAME shmem)
add_dependencies(lib galois_shmem)

configure_file(src/Version.cpp.in Version.cpp @ONLY)
configure_file(include/galois/runtime/config.h.in include/galois/runtime/config.h)

set(sources
        src/SharedMemSys.cpp
        src/Context.cpp
        src/PreAlloc.cpp
        src/Support.cpp
        src/Threads.cpp
        src/Timer.cpp
        src/Mem.cpp
        src/PagePool.cpp
        src/Deterministic.cpp
        src/Substrate.cpp
        "${CMAKE_CURRENT_BINARY_DIR}/Version.cpp"
        src/PagePool.cpp
        src/Statistics.cpp
        src/Barrier.cpp
        src/Barrier_Counting.cpp
        src/Barrier_Dissemination.cpp 
        src/Barrier_MCS.cpp
        src/Barrier_Topo.cpp 
        src/Barrier_Pthread.cpp
        src/Barrier_Simple.cpp
        src/gIO.cpp
        src/ThreadPool.cpp
        src/SimpleLock.cpp
        src/PtrLock.cpp
        src/Profile.cpp
        src/EnvCheck.cpp
        src/PerThreadStorage.cpp
        src/Termination.cpp
        src/NumaMem.cpp
        src/PageAlloc.cpp
        src/SharedMem.cpp
        src/FileGraph.cpp
        src/FileGraphParallel.cpp
        src/OCFileGraph.cpp
        src/GraphHelpers.cpp
        src/ParaMeter.cpp
        src/DynamicBitset.cpp
        src/Tracer.cpp
<<<<<<< HEAD
        src/FileView.cpp
        src/OutIndexView.cpp
=======
        src/ThreadTimer.cpp
>>>>>>> 543e8b8a
)

if (${CMAKE_SYSTEM_NAME} MATCHES "Darwin")
  list(APPEND sources src/HWTopoDarwin.cpp)
else()
  include(CheckSchedSetAffinity)
  if (NOT SCHED_SETAFFINITY_FOUND)
    if (USE_STRICT_CONFIG)
      message(FATAL_ERROR "Need sched_setaffinity")
    endif()
  endif()
  list(APPEND sources src/HWTopoLinux.cpp)
endif()

target_sources(galois_shmem PRIVATE ${sources})

target_include_directories(galois_shmem PUBLIC
  $<BUILD_INTERFACE:${CMAKE_CURRENT_SOURCE_DIR}/include>
  $<BUILD_INTERFACE:${CMAKE_CURRENT_BINARY_DIR}/include>
  $<INSTALL_INTERFACE:include>
)

if (TARGET Boost::Boost)
  # Autogenerated conan module doesn't provide header-only target. Extract one
  # manually.
  get_target_property(include_dirs Boost::Boost INTERFACE_INCLUDE_DIRECTORIES)
  target_include_directories(galois_shmem PUBLIC ${include_dirs})
else()
  # Standard CMake Boost module
  target_link_libraries(galois_shmem PUBLIC Boost::boost)
endif()

if (SCHED_SETAFFINITY_FOUND)
  target_compile_definitions(galois_shmem PRIVATE GALOIS_USE_SCHED_SETAFFINITY)
  target_link_libraries(galois_shmem PRIVATE ${SCHED_SETAFFINITY_LIBRARIES})
endif()

target_link_libraries(galois_shmem PRIVATE tsuba)
target_link_libraries(galois_shmem PRIVATE Threads::Threads)

if (CMAKE_HAVE_PTHREAD_H)
  target_compile_definitions(galois_shmem PRIVATE GALOIS_HAVE_PTHREAD)
endif()

find_package(NUMA)
if (NUMA_FOUND)
  target_compile_definitions(galois_shmem PRIVATE GALOIS_USE_NUMA)
  target_link_libraries(galois_shmem PRIVATE ${NUMA_LIBRARY})
else()
  message(WARNING "No NUMA Support.  Likely poor performance for multi-socket systems.")
endif()

if (VTune_FOUND)
  target_link_libraries(galois_shmem PRIVATE ${VTune_LIBRARIES})
endif()


add_subdirectory(test)

install(
  DIRECTORY include/
  DESTINATION "${CMAKE_INSTALL_INCLUDEDIR}"
  COMPONENT dev
  FILES_MATCHING PATTERN "*.h"
)

install(
  DIRECTORY ${CMAKE_CURRENT_BINARY_DIR}/include/
  DESTINATION "${CMAKE_INSTALL_INCLUDEDIR}"
  COMPONENT dev
  FILES_MATCHING PATTERN "*.h"
)

install(
  TARGETS galois_shmem
  EXPORT GaloisTargets
  LIBRARY
    DESTINATION "${CMAKE_INSTALL_LIBDIR}"
    COMPONENT shlib
  ARCHIVE
    DESTINATION "${CMAKE_INSTALL_LIBDIR}"
    COMPONENT lib
  INCLUDES DESTINATION "${CMAKE_INSTALL_INCLUDEDIR}"
)<|MERGE_RESOLUTION|>--- conflicted
+++ resolved
@@ -45,12 +45,9 @@
         src/ParaMeter.cpp
         src/DynamicBitset.cpp
         src/Tracer.cpp
-<<<<<<< HEAD
         src/FileView.cpp
         src/OutIndexView.cpp
-=======
         src/ThreadTimer.cpp
->>>>>>> 543e8b8a
 )
 
 if (${CMAKE_SYSTEM_NAME} MATCHES "Darwin")
