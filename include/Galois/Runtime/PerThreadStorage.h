/** Per Thread Storage -*- C++ -*-
 * @file
 * @section License
 *
 * Galois, a framework to exploit amorphous data-parallelism in irregular
 * programs.
 *
 * Copyright (C) 2012, The University of Texas at Austin. All rights reserved.
 * UNIVERSITY EXPRESSLY DISCLAIMS ANY AND ALL WARRANTIES CONCERNING THIS
 * SOFTWARE AND DOCUMENTATION, INCLUDING ANY WARRANTIES OF MERCHANTABILITY,
 * FITNESS FOR ANY PARTICULAR PURPOSE, NON-INFRINGEMENT AND WARRANTIES OF
 * PERFORMANCE, AND ANY WARRANTY THAT MIGHT OTHERWISE ARISE FROM COURSE OF
 * DEALING OR USAGE OF TRADE.  NO WARRANTY IS EITHER EXPRESS OR IMPLIED WITH
 * RESPECT TO THE USE OF THE SOFTWARE OR DOCUMENTATION. Under no circumstances
 * shall University be liable for incidental, special, indirect, direct or
 * consequential damages or loss of profits, interruption of business, or
 * related expenses which may arise from use of Software or Documentation,
 * including but not limited to those resulting from defects in Software and/or
 * Documentation, or loss or inaccuracy of data of any kind.
 *
 * @author Andrew Lenharth <andrewl@lenharth.org>
 */

#ifndef GALOIS_RUNTIME_PERTHREADSTORAGE_H
#define GALOIS_RUNTIME_PERTHREADSTORAGE_H

#include <cassert>
#include <vector>

#include "ll/TID.h"
#include "ll/HWTopo.h"
#include "ThreadPool.h"
<<<<<<< HEAD
#include "ActiveThreads.h"
=======
//#include "ActiveThreads.h"
//FIXME: we need a better way to order startup so that the thread pool 
//and threads are created before the pts
>>>>>>> 5c21ff6a

#include <boost/utility.hpp>

namespace Galois {
namespace Runtime {

class PerBackend {
  unsigned int nextLoc;
  std::vector<char*> heads;

  void initCommon();

public:
  PerBackend(): nextLoc(0) { }

  char* initPerThread();
  char* initPerPackage();
  unsigned allocOffset(unsigned size);
  void deallocOffset(unsigned offset, unsigned size);
  void* getRemote(unsigned thread, unsigned offset);
  void* getLocal(unsigned offset, char* base) {
    return &base[offset];
  }
  // faster when (1) you already know the id and (2) shared access to heads is
  // not to expensive; otherwise use getLocal(unsigned,char*)
  void* getLocal(unsigned offset, unsigned id) {
    return &heads[id][offset];
  }
};

extern __thread char* ptsBase;
PerBackend& getPTSBackend();

extern __thread char* ppsBase;
PerBackend& getPPSBackend();

void initPTS();

template<typename T>
class PerThreadStorage: private boost::noncopyable {
protected:
  unsigned offset;
  PerBackend& b;

public:
  PerThreadStorage() :b(getPTSBackend()) {
    //in case we make one of these before initializing the thread pool
    //This will call initPTS for each thread if it hasn't already
    Galois::Runtime::getSystemThreadPool();

    offset = b.allocOffset(sizeof(T));
    for (unsigned n = 0; n < LL::getMaxThreads(); ++n)
      new (b.getRemote(n, offset)) T();
  }

  ~PerThreadStorage() {
    for (unsigned n = 0; n < LL::getMaxThreads(); ++n)
      reinterpret_cast<T*>(b.getRemote(n, offset))->~T();
    b.deallocOffset(offset, sizeof(T));
  }

  T* getLocal() const {
    void* ditem = b.getLocal(offset, ptsBase);
    return reinterpret_cast<T*>(ditem);
  }

  //! Like getLocal() but optimized for when you already know the thread id
  T* getLocal(unsigned int thread) const {
    void* ditem = b.getLocal(offset, thread);
    return reinterpret_cast<T*>(ditem);
  }

  T* getRemote(unsigned int thread) const {
    void* ditem = b.getRemote(thread, offset);
    return reinterpret_cast<T*>(ditem);
  }

  unsigned size() const {
    return LL::getMaxThreads();
  }
};

template<typename T>
class PerPackageStorage: private boost::noncopyable {
protected:
  unsigned offset;
  PerBackend& b;

public:
  PerPackageStorage() :b(getPPSBackend()) {
    //in case we make one of these before initializing the thread pool
    //This will call initPTS for each thread if it hasn't already
    Galois::Runtime::getSystemThreadPool();

    offset = b.allocOffset(sizeof(T));
    for (unsigned n = 0; n < LL::getMaxPackages(); ++n)
      new (b.getRemote(LL::getLeaderForPackage(n), offset)) T();
  }

  ~PerPackageStorage() {
    for (unsigned n = 0; n < LL::getMaxPackages(); ++n)
      reinterpret_cast<T*>(b.getRemote(LL::getLeaderForPackage(n), offset))->~T();
    b.deallocOffset(offset, sizeof(T));
  }

  T* getLocal() const {
    void* ditem = b.getLocal(offset, ppsBase);
    return reinterpret_cast<T*>(ditem);
  }

  //! Like getLocal() but optimized for when you already know the thread id
  T* getLocal(unsigned int thread) const {
    void* ditem = b.getLocal(offset, thread);
    return reinterpret_cast<T*>(ditem);
  }

  T* getRemote(unsigned int thread) const {
    void* ditem = b.getRemote(thread, offset);
    return reinterpret_cast<T*>(ditem);
  }

  T* getRemoteByPkg(unsigned int pkg) const {
    void* ditem = b.getRemote(LL::getLeaderForPackage(pkg), offset);
    return reinterpret_cast<T*>(ditem);
  }

  unsigned size() const {
    return LL::getMaxThreads();
  }
};

}
} // end namespace Galois

#endif<|MERGE_RESOLUTION|>--- conflicted
+++ resolved
@@ -30,13 +30,7 @@
 #include "ll/TID.h"
 #include "ll/HWTopo.h"
 #include "ThreadPool.h"
-<<<<<<< HEAD
 #include "ActiveThreads.h"
-=======
-//#include "ActiveThreads.h"
-//FIXME: we need a better way to order startup so that the thread pool 
-//and threads are created before the pts
->>>>>>> 5c21ff6a
 
 #include <boost/utility.hpp>
 
