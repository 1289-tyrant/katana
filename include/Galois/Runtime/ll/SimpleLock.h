/** Simple Spin Lock -*- C++ -*-
 * @file
 * @section License
 *
 * Galois, a framework to exploit amorphous data-parallelism in
 * irregular programs.
 *
 * Copyright (C) 2013, The University of Texas at Austin. All rights
 * reserved.  UNIVERSITY EXPRESSLY DISCLAIMS ANY AND ALL WARRANTIES
 * CONCERNING THIS SOFTWARE AND DOCUMENTATION, INCLUDING ANY
 * WARRANTIES OF MERCHANTABILITY, FITNESS FOR ANY PARTICULAR PURPOSE,
 * NON-INFRINGEMENT AND WARRANTIES OF PERFORMANCE, AND ANY WARRANTY
 * THAT MIGHT OTHERWISE ARISE FROM COURSE OF DEALING OR USAGE OF
 * TRADE.  NO WARRANTY IS EITHER EXPRESS OR IMPLIED WITH RESPECT TO
 * THE USE OF THE SOFTWARE OR DOCUMENTATION. Under no circumstances
 * shall University be liable for incidental, special, indirect,
 * direct or consequential damages or loss of profits, interruption of
 * business, or related expenses which may arise from use of Software
 * or Documentation, including but not limited to those resulting from
 * defects in Software and/or Documentation, or loss or inaccuracy of
 * data of any kind.  
 *
 * @section Description
 *
 * This contains the basic spinlock used in Galois.  We use a
 * test-and-test-and-set approach, with pause instructions on x86.
 * This implements C++11 lockable and try lockable concept
 *
 * @author Andrew Lenharth <andrew@lenharth.org>
 */
#ifndef GALOIS_RUNTIME_LL_SIMPLE_LOCK_H
#define GALOIS_RUNTIME_LL_SIMPLE_LOCK_H

<<<<<<< HEAD
#include <cassert>
#include <atomic>
#include <mutex>
=======
#include "Galois/config.h"
#include "Galois/Runtime/ll/CompilerSpecific.h"
>>>>>>> 4113c1e4

#include <cassert>
#include GALOIS_CXX11_STD_HEADER(atomic)

namespace Galois {
namespace Runtime {
namespace LL {

/// SimpleLock is a spinlock.
/// Copying a lock is unsynchronized (relaxed ordering)

class SimpleLock {
  mutable std::atomic<int> _lock;
<<<<<<< HEAD
  GALOIS_ATTRIBUTE_NOINLINE
  void slow_lock() const {
    int oldval = 0;
    do {
      while (_lock.load(std::memory_order_acquire) != 0) {
	asmPause();
      }
      oldval = 0;
    } while (!_lock.compare_exchange_weak(oldval, 1, std::memory_order_acq_rel, std::memory_order_relaxed));
    assert(is_locked());
  }
=======
  void slow_lock() const;
>>>>>>> 4113c1e4

public:
  constexpr SimpleLock() : _lock(0) {  }
  //relaxed order for copy
  SimpleLock(const SimpleLock& p) :_lock(p._lock.load(std::memory_order_relaxed)) {}

  SimpleLock& operator= (const SimpleLock& p) {
    if (&p == this) return *this;
    //relaxed order for initialization
    _lock.store(p._lock.load(std::memory_order_relaxed), std::memory_order_relaxed);
    return *this;
  }

  inline void lock() const {
    int oldval = 0;
    if (_lock.load(std::memory_order_relaxed))
      goto slow_path;
    if (!_lock.compare_exchange_weak(oldval, 1, std::memory_order_acq_rel, std::memory_order_relaxed))
      goto slow_path;
    assert(is_locked());
    return;
  slow_path:
    slow_lock();
  }

  inline void unlock() const {
    assert(is_locked());
    //HMMMM
    _lock.store(0, std::memory_order_release);
    //_lock = 0;
  }

  inline bool try_lock() const {
    int oldval = 0;
    if (_lock.load(std::memory_order_acquire))
      return false;
    if (!_lock.compare_exchange_weak(oldval, 1, std::memory_order_acq_rel))
      return false;
    assert(is_locked());
    return true;
  }

  inline bool is_locked() const {
    return _lock.load(std::memory_order_acquire) & 1;
  }
};

  //Dummy Lock implements the lock interface without a lock

class DummyLock {
public:
  inline void lock() const {}
  inline void unlock() const {}
  //  inline bool try_lock() const { return true; }
  //inline bool is_locked() const { }
};

<<<<<<< HEAD

void LockPairOrdered(SimpleLock<true>& L1, SimpleLock<true>& L2);
bool TryLockPairOrdered(SimpleLock<true>& L1, SimpleLock<true>& L2);
void UnLockPairOrdered(SimpleLock<true>& L1, SimpleLock<true>& L2);
void LockPairOrdered(SimpleLock<false>& L1, SimpleLock<false>& L2);
bool TryLockPairOrdered(SimpleLock<false>& L1, SimpleLock<false>& L2);
void UnLockPairOrdered(SimpleLock<false>& L1, SimpleLock<false>& L2);

typedef std::lock_guard<LL::SimpleLock<true> > SLguard;

=======
>>>>>>> 4113c1e4
}
}
} // end namespace Galois

#endif<|MERGE_RESOLUTION|>--- conflicted
+++ resolved
@@ -31,17 +31,12 @@
 #ifndef GALOIS_RUNTIME_LL_SIMPLE_LOCK_H
 #define GALOIS_RUNTIME_LL_SIMPLE_LOCK_H
 
-<<<<<<< HEAD
-#include <cassert>
-#include <atomic>
-#include <mutex>
-=======
 #include "Galois/config.h"
 #include "Galois/Runtime/ll/CompilerSpecific.h"
->>>>>>> 4113c1e4
 
 #include <cassert>
 #include GALOIS_CXX11_STD_HEADER(atomic)
+#include <mutex>
 
 namespace Galois {
 namespace Runtime {
@@ -52,21 +47,7 @@
 
 class SimpleLock {
   mutable std::atomic<int> _lock;
-<<<<<<< HEAD
-  GALOIS_ATTRIBUTE_NOINLINE
-  void slow_lock() const {
-    int oldval = 0;
-    do {
-      while (_lock.load(std::memory_order_acquire) != 0) {
-	asmPause();
-      }
-      oldval = 0;
-    } while (!_lock.compare_exchange_weak(oldval, 1, std::memory_order_acq_rel, std::memory_order_relaxed));
-    assert(is_locked());
-  }
-=======
   void slow_lock() const;
->>>>>>> 4113c1e4
 
 public:
   constexpr SimpleLock() : _lock(0) {  }
@@ -124,19 +105,8 @@
   //inline bool is_locked() const { }
 };
 
-<<<<<<< HEAD
+typedef std::lock_guard<LL::SimpleLock> SLguard;
 
-void LockPairOrdered(SimpleLock<true>& L1, SimpleLock<true>& L2);
-bool TryLockPairOrdered(SimpleLock<true>& L1, SimpleLock<true>& L2);
-void UnLockPairOrdered(SimpleLock<true>& L1, SimpleLock<true>& L2);
-void LockPairOrdered(SimpleLock<false>& L1, SimpleLock<false>& L2);
-bool TryLockPairOrdered(SimpleLock<false>& L1, SimpleLock<false>& L2);
-void UnLockPairOrdered(SimpleLock<false>& L1, SimpleLock<false>& L2);
-
-typedef std::lock_guard<LL::SimpleLock<true> > SLguard;
-
-=======
->>>>>>> 4113c1e4
 }
 }
 } // end namespace Galois
